/*
Copyright 2016 The Kubernetes Authors.

Licensed under the Apache License, Version 2.0 (the "License");
you may not use this file except in compliance with the License.
You may obtain a copy of the License at

    http://www.apache.org/licenses/LICENSE-2.0

Unless required by applicable law or agreed to in writing, software
distributed under the License is distributed on an "AS IS" BASIS,
WITHOUT WARRANTIES OR CONDITIONS OF ANY KIND, either express or implied.
See the License for the specific language governing permissions and
limitations under the License.
*/

package provider

import (
	"fmt"
	"log"
	"os"
	"time"

	"github.com/hashicorp/terraform/helper/schema"
	"github.com/hashicorp/terraform/terraform"
	"k8s.io/kubernetes/pkg/api"
	"k8s.io/kubernetes/pkg/client/clientset_generated/release_1_4"
	"k8s.io/kubernetes/pkg/client/restclient"
	"k8s.io/kubernetes/pkg/client/unversioned/clientcmd"
	clientcmdapi "k8s.io/kubernetes/pkg/client/unversioned/clientcmd/api"
)

const (
	userAgent = "terraform-kubernetes"

	pollInterval = 10 * time.Second
	pollTimeout  = 10 * time.Minute

	configPollInterval = 100 * time.Millisecond
	configPollTimeout  = 2 * time.Minute

	resourceShutdownInterval = 1 * time.Minute
)

// Provider returns an implementation of the Kubernetes provider.
func Provider() terraform.ResourceProvider {
	return &schema.Provider{
		ResourcesMap: map[string]*schema.Resource{
			"kubernetes_kubeconfig": resourceKubeconfig(),
			"kubernetes_cluster":    resourceCluster(),
		},

		ConfigureFunc: providerConfig,
	}
}

type configFunc func(*schema.ResourceData) (*config, error)

type config struct {
	pollInterval             time.Duration
	pollTimeout              time.Duration
	configPollInterval       time.Duration
	ConfigPollTimeout        time.Duration
	resourceShutdownInterval time.Duration

	kubeConfig *clientcmdapi.Config
	clientset  release_1_4.Interface
}

func providerConfig(d *schema.ResourceData) (interface{}, error) {
	var f configFunc = func(d *schema.ResourceData) (*config, error) {
		server := d.Get("server").(string)

		configGetter := kubeConfigGetter(d)

		clientConfig, err := clientcmd.BuildConfigFromKubeconfigGetter(server, configGetter)
		if err != nil {
			return nil, fmt.Errorf("couldn't parse the supplied config: %v", err)
		}

		clientset, err := release_1_4.NewForConfig(restclient.AddUserAgent(clientConfig, userAgent))
		if err != nil {
			return nil, fmt.Errorf("failed to initialize the cluster client: %v", err)
		}

		kubeConfig, err := configGetter()
		if err != nil {
			return nil, fmt.Errorf("couldn't parse the supplied config: %v", err)
		}

		return &config{
			pollInterval:             pollInterval,
			pollTimeout:              pollTimeout,
			configPollInterval:       configPollInterval,
			ConfigPollTimeout:        configPollTimeout,
			resourceShutdownInterval: resourceShutdownInterval,

			kubeConfig: kubeConfig,
			clientset:  clientset,
		}, nil
	}
	return f, nil
}

func resourceKubeconfig() *schema.Resource {
	return &schema.Resource{
		Create: createKubeconfig,
		Delete: deleteKubeconfig,
		Read:   readKubeconfig,

		Schema: map[string]*schema.Schema{
			"server": {
				Type:        schema.TypeString,
				Required:    true,
				Description: "Domain name or IP address of the API server",
				ForceNew:    true,
			},
			"configdata": {
				Type:        schema.TypeString,
				Required:    true,
				Description: "kubeconfig in the serialized JSON format",
				ForceNew:    true,
			},
			"path": {
				Type:        schema.TypeString,
				Optional:    true,
				Description: "path to the kubeconfig file",
				ForceNew:    true,
			},
		},
	}
}

func createKubeconfig(d *schema.ResourceData, meta interface{}) error {
	cfg, err := kubeconfigInit(d, meta)
	if err != nil {
		return err
	}

	log.Printf("[DEBUG] checking for cluster components' health")
	if !poll(cfg.pollInterval, cfg.pollTimeout, allComponentsHealthy(cfg.clientset)) {
		return fmt.Errorf("cluster components never turned healthy")
	}

	po := clientcmd.NewDefaultPathOptions()
	if path, ok := d.GetOk("path"); ok {
		po.LoadingRules.ExplicitPath = path.(string)
	}

	// Retry until modifyConfig succeeds or times out.
	log.Printf("[DEBUG] updating kubeconfig")
	if !poll(cfg.configPollInterval, cfg.ConfigPollTimeout, updateConfig(po, cfg.kubeConfig, modifyConfig)) {
		return fmt.Errorf("couldn't update kubeconfig")
	}

	// Store the ID now
	d.SetId(d.Get("server").(string))

	return nil
}

func deleteKubeconfig(d *schema.ResourceData, meta interface{}) error {
	cfg, err := kubeconfigInit(d, meta)
	if err != nil {
		return err
	}

	po := clientcmd.NewDefaultPathOptions()
	if path, ok := d.GetOk("path"); ok {
		po.LoadingRules.ExplicitPath = path.(string)
	}

	// Retry until modifyConfig succeeds or times out.
	log.Printf("[DEBUG] updating kubeconfig")
	if !poll(cfg.configPollInterval, cfg.ConfigPollTimeout, updateConfig(po, cfg.kubeConfig, removeConfig)) {
		return fmt.Errorf("couldn't remove kubeconfig entries")
	}

	d.SetId("")

	return nil
}

func readKubeconfig(d *schema.ResourceData, meta interface{}) error {
	return nil
}

func resourceCluster() *schema.Resource {
	return &schema.Resource{
		Create: createCluster,
		Delete: deleteCluster,
		Read:   readCluster,

		Schema: map[string]*schema.Schema{
			"server": {
				Type:        schema.TypeString,
				Required:    true,
				Description: "Domain name or IP address of the API server",
				ForceNew:    true,
			},
			"configdata": {
				Type:        schema.TypeString,
				Required:    true,
				Description: "kubeconfig in the serialized JSON format",
				ForceNew:    true,
			},
		},
	}
}

func createCluster(d *schema.ResourceData, meta interface{}) error {
	configF := meta.(configFunc)
	cfg, err := configF(d)
	if err != nil {
		return fmt.Errorf("failed to initialize the cluster client: %v", err)
	}

	log.Printf("[DEBUG] checking for cluster components' health")
	if !poll(cfg.pollInterval, cfg.pollTimeout, allComponentsHealthy(cfg.clientset)) {
		return fmt.Errorf("cluster components never turned healthy")
	}

	// Store the ID now
	d.SetId(d.Get("server").(string))

	return nil
}

func deleteCluster(d *schema.ResourceData, meta interface{}) error {
	configF := meta.(configFunc)
	cfg, err := configF(d)
	if err != nil {
		return fmt.Errorf("failed to initialize the cluster client: %v", err)
	}

	if err := cfg.clientset.Core().Nodes().DeleteCollection(&api.DeleteOptions{}, api.ListOptions{}); err != nil {
		return fmt.Errorf("failed to delete the nodes: %v", err)
	}

	// Block for some time to give the controllers sufficient time to
	// delete the cloud provider resources they might have acquired.
	// Only resources we are considering right now are routes installed
	// by the route controller.
	// TODO: Enumerate the resources we should wait for before returning.
	time.Sleep(cfg.resourceShutdownInterval)

	d.SetId("")

	return nil
}

func readCluster(d *schema.ResourceData, meta interface{}) error {
	return nil
}

func poll(pollInterval, pollTimeout time.Duration, cond func() (bool, error)) bool {
	interval := time.NewTicker(pollInterval)
	defer interval.Stop()
	timeout := time.NewTimer(pollTimeout)
	defer timeout.Stop()

	// Try the first time before waiting.
	if ok, err := cond(); ok {
		log.Printf("[DEBUG] condition succeeded, error: %v", err)
		return true
	} else if err != nil {
		log.Printf("[DEBUG] condition error: %v", err)
		return false
	} else {
		log.Printf("[DEBUG] condition has failed, retrying...")
	}

	for {
		select {
		case <-interval.C:
			if ok, err := cond(); ok {
				log.Printf("[DEBUG] condition succeeded, error: %v", err)
				return true
			} else if err != nil {
				log.Printf("[DEBUG] condition error: %v", err)
				return false
			} else {
				log.Printf("[DEBUG] condition has failed, retrying...")
			}
		case <-timeout.C:
			return false
		}
	}
	// Something went wrong
	log.Printf("[DEBUG] something went wrong while polling, that's all we know")
	return false
}

func allComponentsHealthy(clientset release_1_4.Interface) func() (bool, error) {
	return func() (bool, error) {
		csList, err := clientset.Core().ComponentStatuses().List(api.ListOptions{})
		if err != nil || len(csList.Items) <= 0 {
			log.Printf("[DEBUG] Listing components failed %s", err)
			return false, nil
		}
		for _, cs := range csList.Items {
			if !(len(cs.Conditions) > 0 && cs.Conditions[0].Type == "Healthy" && cs.Conditions[0].Status == "True") {
				log.Printf("[DEBUG] %s isn't healthy. Conditions: %+v", cs.Name, cs.Conditions)
				return false, nil
			}
		}
		return true, nil
	}
}

func kubeConfigGetter(d *schema.ResourceData) clientcmd.KubeconfigGetter {
	return func() (*clientcmdapi.Config, error) {
		kubeConfigStr := d.Get("configdata").(string)
		return clientcmd.Load([]byte(kubeConfigStr))
	}
}

func kubeconfigInit(d *schema.ResourceData, meta interface{}) (*config, error) {
	configF := meta.(configFunc)
	cfg, err := configF(d)
	if err != nil {
		return nil, fmt.Errorf("failed to initialize the cluster client: %v", err)
	}

	if len(cfg.kubeConfig.Clusters) != 1 || len(cfg.kubeConfig.AuthInfos) != 1 || len(cfg.kubeConfig.Contexts) != 1 {
		return nil, fmt.Errorf("config must supplied for exactly one cluster - number of clusters: %d, number of users: %d, number of contexts: %d", len(cfg.kubeConfig.Clusters), len(cfg.kubeConfig.AuthInfos), len(cfg.kubeConfig.Contexts))
	}

	return cfg, nil
}

func updateConfig(configAccess clientcmd.ConfigAccess, suppliedConfig *clientcmdapi.Config, modifyFunc func(configAccess clientcmd.ConfigAccess, suppliedConfig *clientcmdapi.Config) error) func() (bool, error) {
	return func() (bool, error) {
		err := modifyFunc(configAccess, suppliedConfig)
		if err != nil {
			// TODO: We are relying too much on the fact that this error is going
			// to be an *os.PathError returned by file locking mechanism. This is
			// dangerous. Try to introduce a specific error for this in
			// "k8s.io/kubernetes/pkg/client/unversioned/clientcmd" package.
			if os.IsExist(err) {
				return false, nil
			}
			return false, fmt.Errorf("couldn't update kubeconfig: %v", err)
		}
		return true, nil
	}
}

func modifyConfig(configAccess clientcmd.ConfigAccess, suppliedConfig *clientcmdapi.Config) error {
	config, err := configAccess.GetStartingConfig()
	if err != nil {
		return err
	}

	for name, authInfo := range suppliedConfig.AuthInfos {
		initial, ok := config.AuthInfos[name]
		if !ok {
			initial = clientcmdapi.NewAuthInfo()
		}
		modifiedAuthInfo := *initial

		var setToken, setBasic bool

		if len(authInfo.ClientCertificate) > 0 {
			modifiedAuthInfo.ClientCertificate = authInfo.ClientCertificate
		}
		if len(authInfo.ClientCertificateData) > 0 {
			modifiedAuthInfo.ClientCertificateData = authInfo.ClientCertificateData
		}

		if len(authInfo.ClientKey) > 0 {
			modifiedAuthInfo.ClientKey = authInfo.ClientKey
		}
		if len(authInfo.ClientKeyData) > 0 {
			modifiedAuthInfo.ClientKeyData = authInfo.ClientKeyData
		}

		if len(authInfo.Token) > 0 {
			modifiedAuthInfo.Token = authInfo.Token
			setToken = len(modifiedAuthInfo.Token) > 0
		}

		if len(authInfo.Username) > 0 {
			modifiedAuthInfo.Username = authInfo.Username
			setBasic = setBasic || len(modifiedAuthInfo.Username) > 0
		}
		if len(authInfo.Password) > 0 {
			modifiedAuthInfo.Password = authInfo.Password
			setBasic = setBasic || len(modifiedAuthInfo.Password) > 0
		}

		// If any auth info was set, make sure any other existing auth types are cleared
		if setToken || setBasic {
			if !setToken {
				modifiedAuthInfo.Token = ""
			}
			if !setBasic {
				modifiedAuthInfo.Username = ""
				modifiedAuthInfo.Password = ""
			}
		}
		config.AuthInfos[name] = &modifiedAuthInfo
	}

	for name, cluster := range suppliedConfig.Clusters {
		initial, ok := config.Clusters[name]
		if !ok {
			initial = clientcmdapi.NewCluster()
		}
		modifiedCluster := *initial

		if len(cluster.Server) > 0 {
			modifiedCluster.Server = cluster.Server
		}
		if cluster.InsecureSkipTLSVerify {
			modifiedCluster.InsecureSkipTLSVerify = cluster.InsecureSkipTLSVerify
			// Specifying insecure mode clears any certificate authority
			if modifiedCluster.InsecureSkipTLSVerify {
				modifiedCluster.CertificateAuthority = ""
				modifiedCluster.CertificateAuthorityData = nil
			}
		}
		if len(cluster.CertificateAuthorityData) > 0 {
			modifiedCluster.CertificateAuthorityData = cluster.CertificateAuthorityData
			modifiedCluster.InsecureSkipTLSVerify = false
		}
		if len(cluster.CertificateAuthority) > 0 {
			modifiedCluster.CertificateAuthority = cluster.CertificateAuthority
			modifiedCluster.InsecureSkipTLSVerify = false
		}
		config.Clusters[name] = &modifiedCluster
	}

	for name, context := range suppliedConfig.Contexts {
		initial, ok := config.Contexts[name]
		if !ok {
			initial = clientcmdapi.NewContext()
		}
		modifiedContext := *initial

		if len(context.Cluster) > 0 {
			modifiedContext.Cluster = context.Cluster
		}
		if len(context.AuthInfo) > 0 {
			modifiedContext.AuthInfo = context.AuthInfo
		}
		if len(context.Namespace) > 0 {
			modifiedContext.Namespace = context.Namespace
		}
		config.Contexts[name] = &modifiedContext
	}

<<<<<<< HEAD
	return clientcmd.ModifyConfig(configAccess, *config, true)
=======
	if err := clientcmd.ModifyConfig(configAccess, *config, true); err != nil {
		return err
	}

	return nil
}

func removeConfig(configAccess clientcmd.ConfigAccess, suppliedConfig *clientcmdapi.Config) error {
	config, err := configAccess.GetStartingConfig()
	if err != nil {
		return err
	}

	for name := range suppliedConfig.AuthInfos {
		delete(config.AuthInfos, name)
	}

	for name := range suppliedConfig.Clusters {
		delete(config.Clusters, name)
	}

	for name := range suppliedConfig.Contexts {
		delete(config.Contexts, name)
	}

	if err := clientcmd.ModifyConfig(configAccess, *config, true); err != nil {
		return err
	}

	return nil
>>>>>>> 4891a9d4
}<|MERGE_RESOLUTION|>--- conflicted
+++ resolved
@@ -451,38 +451,30 @@
 		config.Contexts[name] = &modifiedContext
 	}
 
-<<<<<<< HEAD
 	return clientcmd.ModifyConfig(configAccess, *config, true)
-=======
+}
+
+func removeConfig(configAccess clientcmd.ConfigAccess, suppliedConfig *clientcmdapi.Config) error {
+	config, err := configAccess.GetStartingConfig()
+	if err != nil {
+		return err
+	}
+
+	for name := range suppliedConfig.AuthInfos {
+		delete(config.AuthInfos, name)
+	}
+
+	for name := range suppliedConfig.Clusters {
+		delete(config.Clusters, name)
+	}
+
+	for name := range suppliedConfig.Contexts {
+		delete(config.Contexts, name)
+	}
+
 	if err := clientcmd.ModifyConfig(configAccess, *config, true); err != nil {
 		return err
 	}
 
 	return nil
-}
-
-func removeConfig(configAccess clientcmd.ConfigAccess, suppliedConfig *clientcmdapi.Config) error {
-	config, err := configAccess.GetStartingConfig()
-	if err != nil {
-		return err
-	}
-
-	for name := range suppliedConfig.AuthInfos {
-		delete(config.AuthInfos, name)
-	}
-
-	for name := range suppliedConfig.Clusters {
-		delete(config.Clusters, name)
-	}
-
-	for name := range suppliedConfig.Contexts {
-		delete(config.Contexts, name)
-	}
-
-	if err := clientcmd.ModifyConfig(configAccess, *config, true); err != nil {
-		return err
-	}
-
-	return nil
->>>>>>> 4891a9d4
 }