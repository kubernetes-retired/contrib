---
- name: Assures addons dir exists
  file: path={{ kube_addons_dir }} state=directory

- include: generic-install.yml
  when: not is_atomic

- name: Assures local addon dir exists
  local_action: file
    path={{ local_temp_addon_dir }}
    state=directory
  sudo: no

# - name: Make sure the system services namespace exists
#   get_url:
#     url=https://raw.githubusercontent.com/GoogleCloudPlatform/kubernetes/master/cluster/saltbase/salt/kube-addons/namespace.yaml
#     dest="{{ kube_config_dir }}/addons/"
#     force=yes

- name: Make sure the system services namespace exists
<<<<<<< HEAD
  copy: src="namespace.yaml" dest="{{ kube_config_dir }}/addons/"
=======
  get_url:
    url=https://raw.githubusercontent.com/GoogleCloudPlatform/kubernetes/master/cluster/saltbase/salt/kube-addons/namespace.yaml
    dest="{{ kube_config_dir }}/addons/"
    force=yes
    validate_certs=False
  environment:
    http_proxy: "{{ http_proxy|default('') }}"
    https_proxy: "{{ https_proxy|default('') }}"
>>>>>>> c1de1514

- include: dns.yml
  when: dns_setup

- include: cluster-monitoring.yml
  when: cluster_monitoring

- include: cluster-logging.yml
  when: cluster_logging

- include: kube-ui.yml
  when: kube-ui

#- name: Get kube-addons script from Kubernetes
#  get_url:
#    url=https://raw.githubusercontent.com/GoogleCloudPlatform/kubernetes/master/cluster/saltbase/salt/kube-addons/kube-addons.sh
#    dest={{ kube_script_dir }}/kube-addons.sh mode=0755
#    force=yes

#- name: Get kube-addon-update script from Kubernetes
#  get_url:
#    url=https://raw.githubusercontent.com/GoogleCloudPlatform/kubernetes/master/cluster/saltbase/salt/kube-addons/kube-addon-update.sh
#    dest={{ kube_script_dir }}/kube-addon-update.sh mode=0755
#    force=yes

- name: HACK | copy local kube-addons.sh
  copy: src=kube-addons.sh dest={{ kube_script_dir }}/kube-addons.sh mode=0755

- name: HACK | copy local kube-addon-update.sh
  copy: src=kube-addon-update.sh dest={{ kube_script_dir }}/kube-addon-update.sh mode=0755

- name: Run kube-gen-token script to create {{ kube_token_dir }}/known_tokens.csv
  command: "{{ kube_script_dir }}/kube-gen-token.sh {{ item }}"
  environment:
    TOKEN_DIR: "{{ kube_token_dir }}"
  with_items:
    - "system:dns"
    - "system:monitoring"
    - "system:logging"
  register: gentoken
  changed_when: "'Added' in gentoken.stdout"
  notify:
    - restart apiserver
    - restart kube-addons

- name: Install kube-addons service
  template: src=kube-addons.service.j2 dest=/etc/systemd/system/kube-addons.service
  notify:
    - reload and restart kube-addons
  when: not (ansible_distribution == "Ubuntu" and ansible_distribution_major_version|int < 15)

- name: Install kube-addons upstart configuration
  template: src=kube-addons.upstart.j2 dest=/etc/init/kube-addons.conf
  when: ansible_distribution == "Ubuntu" and ansible_distribution_major_version|int < 15

- name: Enable and start kube addons
  service: name=kube-addons enabled=yes state=started<|MERGE_RESOLUTION|>--- conflicted
+++ resolved
@@ -11,25 +11,18 @@
     state=directory
   sudo: no
 
-# - name: Make sure the system services namespace exists
-#   get_url:
-#     url=https://raw.githubusercontent.com/GoogleCloudPlatform/kubernetes/master/cluster/saltbase/salt/kube-addons/namespace.yaml
-#     dest="{{ kube_config_dir }}/addons/"
-#     force=yes
+#- name: Make sure the system services namespace exists
+#  get_url:
+#    url=https://raw.githubusercontent.com/GoogleCloudPlatform/kubernetes/master/cluster/saltbase/salt/kube-addons/namespace.yaml
+#    dest="{{ kube_config_dir }}/addons/"
+#    force=yes
+#    validate_certs=False
+#  environment:
+#    http_proxy: "{{ http_proxy|default('') }}"
+#    https_proxy: "{{ https_proxy|default('') }}"
 
 - name: Make sure the system services namespace exists
-<<<<<<< HEAD
   copy: src="namespace.yaml" dest="{{ kube_config_dir }}/addons/"
-=======
-  get_url:
-    url=https://raw.githubusercontent.com/GoogleCloudPlatform/kubernetes/master/cluster/saltbase/salt/kube-addons/namespace.yaml
-    dest="{{ kube_config_dir }}/addons/"
-    force=yes
-    validate_certs=False
-  environment:
-    http_proxy: "{{ http_proxy|default('') }}"
-    https_proxy: "{{ https_proxy|default('') }}"
->>>>>>> c1de1514
 
 - include: dns.yml
   when: dns_setup
