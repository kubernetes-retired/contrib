---
- name: KUBE-UI | Assures {{ kube_addons_dir }}/kube-ui dir exists
  file: path={{ kube_addons_dir }}/kube-ui state=directory

<<<<<<< HEAD
# - name: KUBE-UI | Download kube-ui files from Kubernetes repo
#   get_url:
#     url=https://raw.githubusercontent.com/GoogleCloudPlatform/kubernetes/master/cluster/addons/kube-ui/{{ item }}
#     dest="{{ kube_addons_dir }}/kube-ui/"
#     force=yes
#   with_items:
#     - kube-ui-rc.yaml
#     - kube-ui-svc.yaml

- name: KUBE-UI | Install kube-ui-rc.yaml to remote masters
  template: src="kube-ui/kube-ui-rc.yaml.j2" dest="{{ kube_addons_dir }}/kube-ui/kube-ui-rc.yaml"

- name: KUBE-UI | Install kube-ui-rc.yaml to remote masters
  template: src="kube-ui/kube-ui-rc.yaml.j2" dest="{{ kube_addons_dir }}/kube-ui/kube-ui-rc.yaml"
=======
- name: KUBE-UI | Download kube-ui files from Kubernetes repo
  get_url:
    url=https://raw.githubusercontent.com/GoogleCloudPlatform/kubernetes/master/cluster/addons/kube-ui/{{ item }}
    dest="{{ kube_addons_dir }}/kube-ui/"
    force=yes
    validate_certs=False
  environment:
    http_proxy: "{{ http_proxy|default('') }}"
    https_proxy: "{{ https_proxy|default('') }}"
  with_items:
    - kube-ui-rc.yaml
    - kube-ui-svc.yaml
>>>>>>> c1de1514
<|MERGE_RESOLUTION|>--- conflicted
+++ resolved
@@ -2,32 +2,21 @@
 - name: KUBE-UI | Assures {{ kube_addons_dir }}/kube-ui dir exists
   file: path={{ kube_addons_dir }}/kube-ui state=directory
 
-<<<<<<< HEAD
-# - name: KUBE-UI | Download kube-ui files from Kubernetes repo
-#   get_url:
-#     url=https://raw.githubusercontent.com/GoogleCloudPlatform/kubernetes/master/cluster/addons/kube-ui/{{ item }}
-#     dest="{{ kube_addons_dir }}/kube-ui/"
-#     force=yes
-#   with_items:
-#     - kube-ui-rc.yaml
-#     - kube-ui-svc.yaml
+#- name: KUBE-UI | Download kube-ui files from Kubernetes repo
+#  get_url:
+#    url=https://raw.githubusercontent.com/GoogleCloudPlatform/kubernetes/master/cluster/addons/kube-ui/{{ item }}
+#    dest="{{ kube_addons_dir }}/kube-ui/"
+#    force=yes
+#    validate_certs=False
+#  environment:
+#    http_proxy: "{{ http_proxy|default('') }}"
+#    https_proxy: "{{ https_proxy|default('') }}"
+#  with_items:
+#    - kube-ui-rc.yaml
+#    - kube-ui-svc.yaml
 
 - name: KUBE-UI | Install kube-ui-rc.yaml to remote masters
   template: src="kube-ui/kube-ui-rc.yaml.j2" dest="{{ kube_addons_dir }}/kube-ui/kube-ui-rc.yaml"
 
 - name: KUBE-UI | Install kube-ui-rc.yaml to remote masters
-  template: src="kube-ui/kube-ui-rc.yaml.j2" dest="{{ kube_addons_dir }}/kube-ui/kube-ui-rc.yaml"
-=======
-- name: KUBE-UI | Download kube-ui files from Kubernetes repo
-  get_url:
-    url=https://raw.githubusercontent.com/GoogleCloudPlatform/kubernetes/master/cluster/addons/kube-ui/{{ item }}
-    dest="{{ kube_addons_dir }}/kube-ui/"
-    force=yes
-    validate_certs=False
-  environment:
-    http_proxy: "{{ http_proxy|default('') }}"
-    https_proxy: "{{ https_proxy|default('') }}"
-  with_items:
-    - kube-ui-rc.yaml
-    - kube-ui-svc.yaml
->>>>>>> c1de1514
+  template: src="kube-ui/kube-ui-rc.yaml.j2" dest="{{ kube_addons_dir }}/kube-ui/kube-ui-rc.yaml"