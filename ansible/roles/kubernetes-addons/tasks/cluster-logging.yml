--- conflicted
+++ resolved
@@ -2,17 +2,20 @@
 - name: LOGGING | Assures {{ kube_addons_dir }}/cluster-logging dir exists
   file: path={{ kube_addons_dir }}/cluster-logging state=directory
 
-<<<<<<< HEAD
-# - name: LOGGING | Download logging files from Kubernetes repo
-#   get_url:
-#     url=https://raw.githubusercontent.com/GoogleCloudPlatform/kubernetes/master/cluster/addons/fluentd-elasticsearch/{{ item }}
-#     dest="{{ kube_addons_dir }}/cluster-logging/"
-#     force=yes
-#   with_items:
-#     - es-controller.yaml
-#     - es-service.yaml
-#     - kibana-controller.yaml
-#     - kibana-service.yaml
+#- name: LOGGING | Download logging files from Kubernetes repo
+#  get_url:
+#    url=https://raw.githubusercontent.com/GoogleCloudPlatform/kubernetes/master/cluster/addons/fluentd-elasticsearch/{{ item }}
+#    dest="{{ kube_addons_dir }}/cluster-logging/"
+#    force=yes
+#    validate_certs=False
+#  environment:
+#    http_proxy: "{{ http_proxy|default('') }}"
+#    https_proxy: "{{ https_proxy|default('') }}"
+#  with_items:
+#    - es-controller.yaml
+#    - es-service.yaml
+#    - kibana-controller.yaml
+#    - kibana-service.yaml
 
 - name: LOGGING | Install es-controller.yaml Template to remote masters
   template: src="cluster-logging/es-controller.yaml.j2" dest="{{ kube_addons_dir }}/cluster-logging/es-controller.yaml"
@@ -24,20 +27,4 @@
   template: src="cluster-logging/kibana-controller.yaml.j2" dest="{{ kube_addons_dir }}/cluster-logging/kibana-controller.yaml"
 
 - name: LOGGING | Install kibana-service.yaml Template to remote masters
-  template: src="cluster-logging/kibana-service.yaml.j2" dest="{{ kube_addons_dir }}/cluster-logging/kibana-service.yaml"
-=======
-- name: LOGGING | Download logging files from Kubernetes repo
-  get_url:
-    url=https://raw.githubusercontent.com/GoogleCloudPlatform/kubernetes/master/cluster/addons/fluentd-elasticsearch/{{ item }}
-    dest="{{ kube_addons_dir }}/cluster-logging/"
-    force=yes
-    validate_certs=False
-  environment:
-    http_proxy: "{{ http_proxy|default('') }}"
-    https_proxy: "{{ https_proxy|default('') }}"
-  with_items:
-    - es-controller.yaml
-    - es-service.yaml
-    - kibana-controller.yaml
-    - kibana-service.yaml
->>>>>>> c1de1514
+  template: src="cluster-logging/kibana-service.yaml.j2" dest="{{ kube_addons_dir }}/cluster-logging/kibana-service.yaml"