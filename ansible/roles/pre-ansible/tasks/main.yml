---
- name: Get os_version from /etc/os-release
  raw: "grep '^VERSION_ID=' /etc/os-release | sed s'/VERSION_ID=//'"
  register: os_version
  always_run: yes

- name: Get distro name from /etc/os-release
  raw: "grep '^NAME=' /etc/os-release | sed s'/NAME=//'"
  register: distro
  always_run: yes

<<<<<<< HEAD
- name: "Build hosts file"
  lineinfile:
    dest=/etc/hosts
    regexp=".*{{ item }}$"
    line="{{ hostvars[item].ansible_default_ipv4.address }} {{item}}"
    state=present
  when: hostvars[item].ansible_default_ipv4.address is defined
  with_items: groups['all']

- name: "Remove hostname from localhost line"
  replace: 
    dest=/etc/hosts
    regexp="{{ item }} localhost?"
    replace="localhost"
  when: hostvars[item].ansible_default_ipv4.address is defined
  with_items: groups['all']

- name: "Install iptables"
  yum: name=iptables-services state=present

- name: "Install ntpd"
  yum: name=ntp state=present

- name: "Enable and Start ntpd"
  service: name=ntpd state=started enabled=yes

- name: "Sync Server Time"
  shell: "ln -sf /usr/share/zoneinfo/Asia/Shanghai /etc/localtime && ntpdate -u 0.centos.pool.ntp.org"

- name: "Stop firewalld"
  service: name=firewalld state=stopped enabled=no

- name: "Remove firewalld"
  yum: name=firewalld state=absent

- name: "Enable and start iptables"
  service: name=iptables state=started enabled=yes

- include: fedora-dnf.yml
  when: os_version.stdout|int >= 22 and 'Fedora' in distro.stdout

- include: yum_repo.yml
  when: ansible_distribution == "CentOS"
=======
- name: Determine if Atomic
  stat: path=/run/ostree-booted
  register: s
  changed_when: false

- name: Set the is_atomic fact
  set_fact:
    is_atomic: true
  when: s.stat.exists

- include: fedora-dnf.yml
  when: os_version.stdout|int >= 22 and 'Fedora' in distro.stdout and is_atomic is not defined
>>>>>>> c1de1514
<|MERGE_RESOLUTION|>--- conflicted
+++ resolved
@@ -9,7 +9,16 @@
   register: distro
   always_run: yes
 
-<<<<<<< HEAD
+- name: Determine if Atomic
+  stat: path=/run/ostree-booted
+  register: s
+  changed_when: false
+
+- name: Set the is_atomic fact
+  set_fact:
+    is_atomic: true
+  when: s.stat.exists
+
 - name: "Build hosts file"
   lineinfile:
     dest=/etc/hosts
@@ -49,21 +58,7 @@
   service: name=iptables state=started enabled=yes
 
 - include: fedora-dnf.yml
-  when: os_version.stdout|int >= 22 and 'Fedora' in distro.stdout
+  when: os_version.stdout|int >= 22 and 'Fedora' in distro.stdout and is_atomic is not defined
 
 - include: yum_repo.yml
-  when: ansible_distribution == "CentOS"
-=======
-- name: Determine if Atomic
-  stat: path=/run/ostree-booted
-  register: s
-  changed_when: false
-
-- name: Set the is_atomic fact
-  set_fact:
-    is_atomic: true
-  when: s.stat.exists
-
-- include: fedora-dnf.yml
-  when: os_version.stdout|int >= 22 and 'Fedora' in distro.stdout and is_atomic is not defined
->>>>>>> c1de1514
+  when: ansible_distribution == "CentOS"