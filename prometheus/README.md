--- conflicted
+++ resolved
@@ -5,7 +5,6 @@
 * [The Prometheus Operator](#the-prometheus-operator)
 * [The Prometheus Helm Chart](#the-prometheus-helm-chart)
 
-<<<<<<< HEAD
 ## Prometheus basics
 
 Prometheus installations in kubernetes need to be able to discover and poll nodes, while also
@@ -48,9 +47,6 @@
 As an introduction there is a [blog
 post](https://coreos.com/blog/the-prometheus-operator.html) about it.
 
-### The Prometheus Helm Chart
-
-=======
 ## The Prometheus Operator
 
 The [Prometheus Operator](https://github.com/coreos/prometheus-operator)
@@ -64,7 +60,6 @@
 
 ## The Prometheus Helm Chart
 
->>>>>>> 939c9c2b
 The [Prometheus Helm
 Chart](https://github.com/kubernetes/charts/tree/master/stable/prometheus) is a
 community maintained helm chart to customize and run Prometheus based on your
