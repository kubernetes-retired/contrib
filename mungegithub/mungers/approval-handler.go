--- conflicted
+++ resolved
@@ -207,35 +207,10 @@
 	return needsApproval
 }
 
-<<<<<<< HEAD
 // isApproved indicates whether or not someone from the list of OWNERS for a file has approved the PR
 func (h ApprovalHandler) isApproved(someFile *goGithub.CommitFile, approverSet sets.String) bool {
-	fileOwners := h.features.Repos.Assignees(*someFile.Filename)
+	fileOwners := h.features.Repos.LeafApprovers(*someFile.Filename)
 	return fileOwners.Intersection(approverSet).Len() > 0
-=======
-func (h *ApprovalHandler) hasApproval(filename string, approverSet sets.String, depth int) bool {
-	paths := strings.Split(filename, "/")
-	p := ""
-	for i := 0; i < len(paths) && i < depth; i++ {
-		fileOwners := h.features.Repos.Approvers(p)
-		if fileOwners.Len() == 0 {
-			glog.Warningf("Couldn't find an owner for path (%s)", p)
-			continue
-		}
-
-		if h.features.Aliases != nil && h.features.Aliases.IsEnabled {
-			fileOwners = h.features.Aliases.Expand(fileOwners)
-		}
-
-		for _, owner := range fileOwners.List() {
-			if approverSet.Has(owner) {
-				return true
-			}
-		}
-		p = path.Join(p, paths[i])
-	}
-	return false
->>>>>>> 4df70cb4
 }
 
 func getCommentsAfterLastModified(obj *github.MungeObject) ([]*goGithub.IssueComment, error) {
