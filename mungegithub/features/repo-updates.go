/*
Copyright 2016 The Kubernetes Authors.

Licensed under the Apache License, Version 2.0 (the "License");
you may not use this file except in compliance with the License.
You may obtain a copy of the License at

    http://www.apache.org/licenses/LICENSE-2.0

Unless required by applicable law or agreed to in writing, software
distributed under the License is distributed on an "AS IS" BASIS,
WITHOUT WARRANTIES OR CONDITIONS OF ANY KIND, either express or implied.
See the License for the specific language governing permissions and
limitations under the License.
*/

package features

import (
	"fmt"
	"io/ioutil"
	"os"
	"os/exec"
	"path"
	"path/filepath"
	"regexp"
	"strings"

	"k8s.io/contrib/mungegithub/github"
	"k8s.io/kubernetes/pkg/util/sets"
	"k8s.io/kubernetes/pkg/util/yaml"

	parseYaml "github.com/ghodss/yaml"
	"github.com/golang/glog"
	"github.com/spf13/cobra"
)

const (
	ownerFilename = "OWNERS" // file which contains approvers and reviewers
	// RepoFeatureName is how mungers should indicate this is required
	RepoFeatureName = "gitrepos"
)

type assignmentConfig struct {
	Assignees []string `json:assignees yaml:assignees`
	Approvers []string `json:approvers yaml:approvers`
<<<<<<< HEAD

	//Reviewers []string `json:reviewers yaml:reviewers`
	//Owners []string `json:owners`
=======
	Reviewers []string `json:reviewers yaml:reviewers`
>>>>>>> 4df70cb4
}

// RepoInfo provides information about users in OWNERS files in a git repo
type RepoInfo struct {
	BaseDir      string
	EnableMdYaml bool

	enabled    bool
	projectDir string
	approvers  map[string]sets.String
	reviewers  map[string]sets.String
	config     *github.Config
}

func init() {
	RegisterFeature(&RepoInfo{})
}

// Name is just going to return the name mungers use to request this feature
func (o *RepoInfo) Name() string {
	return RepoFeatureName
}

func (o *RepoInfo) walkFunc(path string, info os.FileInfo, err error) error {
	if err != nil {
		glog.Errorf("%v", err)
		return nil
	}
	filename := filepath.Base(path)
	if info.Mode().IsDir() {
		switch filename {
		case ".git":
			return filepath.SkipDir
		case "_output":
			return filepath.SkipDir
		}
	}
	if !info.Mode().IsRegular() {
		return nil
	}

	c := &assignmentConfig{}

	// '.md' files may contain assignees at the top of the file in a yaml header
	// Flag guarded because this is only enabled in some repos
	if o.EnableMdYaml && filename != ownerFilename && strings.HasSuffix(filename, "md") {
		// Parse the yaml header from the file if it exists and marshal into the config
		if err := decodeAssignmentConfig(path, c); err != nil {
			glog.Errorf("%v", err)
			return err
		}

		// Set assignees for this file using the relative path if they were found
		path, err = filepath.Rel(o.projectDir, path)
		if err != nil {
			glog.Errorf("Unable to find relative path between %q and %q: %v", o.projectDir, path, err)
			return err
		}
		o.approvers[path] = sets.NewString(c.Approvers...)
		o.approvers[path].Insert(c.Assignees...)
		o.reviewers[path] = sets.NewString(c.Reviewers...)
		return nil
	}

	if filename != ownerFilename {
		return nil
	}

	file, err := os.Open(path)
	if err != nil {
		glog.Errorf("%v", err)
		return nil
	}
	defer file.Close()

	if err := yaml.NewYAMLToJSONDecoder(file).Decode(c); err != nil {
		glog.Errorf("%v", err)
		return nil
	}

	path, err = filepath.Rel(o.projectDir, path)
	if err != nil {
		glog.Errorf("Unable to find relative path between %q and %q: %v", o.projectDir, path, err)
		return err
	}
	path = filepath.Dir(path)
	// Make the root explicitly / so its easy to distinguish. Nothing else is `/` anchored
	if path == "." {
		path = "/"
	}
<<<<<<< HEAD
	o.assignees[path] = sets.NewString()
	if len(c.Assignees) > 0 {
		o.assignees[path] = o.assignees[path].Union(sets.NewString(c.Assignees...))
	}
	if len(c.Approvers) > 0 {
		o.assignees[path] = o.assignees[path].Union(sets.NewString(c.Approvers...))
	}
	//if len(c.Owners) > 0 {
	//o.owners[path] = sets.NewString(c.Owners...)
	//}
=======
	o.approvers[path] = sets.NewString(c.Approvers...)
	o.approvers[path].Insert(c.Assignees...)
	o.reviewers[path] = sets.NewString(c.Reviewers...)
>>>>>>> 4df70cb4
	return nil
}

// decodeAssignmentConfig will parse the yaml header if it exists and unmarshal it into an assignmentConfig.
// If no yaml header is found, do nothing
// Returns an error if the file cannot be read or the yaml header is found but cannot be unmarshalled
var mdStructuredHeaderRegex = regexp.MustCompile("^---\n(.|\n)*\n---")

func decodeAssignmentConfig(path string, config *assignmentConfig) error {
	fileBytes, err := ioutil.ReadFile(path)
	if err != nil {
		return err
	}
	// Parse the yaml header from the top of the file.  Will return an empty string if regex does not match.
	meta := mdStructuredHeaderRegex.FindString(string(fileBytes))

	// Unmarshal the yaml header into the config
	return parseYaml.Unmarshal([]byte(meta), &config)
}

func (o *RepoInfo) updateRepoUsers() error {
	out, err := o.GitCommand([]string{"pull"})
	if err != nil {
		glog.Errorf("Unable to run git pull:\n%s\n%v", string(out), err)
		return err
	}

	out, err = o.GitCommand([]string{"rev-parse", "HEAD"})
	if err != nil {
		glog.Errorf("Unable get sha of HEAD:\n%s\n%v", string(out), err)
		return err
	}
	sha := out

	o.approvers = map[string]sets.String{}
	o.reviewers = map[string]sets.String{}
	err = filepath.Walk(o.projectDir, o.walkFunc)
	if err != nil {
		glog.Errorf("Got error %v", err)
	}
	glog.Infof("Loaded config from %s:%s", o.projectDir, sha)
	glog.V(5).Infof("approvers: %v", o.approvers)
	glog.V(5).Infof("reviewers: %v", o.reviewers)
	return nil
}

// Initialize will initialize the munger
func (o *RepoInfo) Initialize(config *github.Config) error {
	o.enabled = true
	o.config = config
	o.projectDir = path.Join(o.BaseDir, o.config.Project)

	if len(o.BaseDir) == 0 {
		glog.Fatalf("--repo-dir is required with selected munger(s)")
	}
	finfo, err := os.Stat(o.BaseDir)
	if err != nil {
		return fmt.Errorf("Unable to stat --repo-dir: %v", err)
	}
	if !finfo.IsDir() {
		return fmt.Errorf("--repo-dir is not a directory")
	}

	// check if the cloned dir already exists, if yes, cleanup.
	if _, err := os.Stat(o.projectDir); !os.IsNotExist(err) {
		if err := o.cleanUp(o.projectDir); err != nil {
			return fmt.Errorf("Unable to remove old clone directory at %v: %v", o.projectDir, err)
		}
	}

	if cloneUrl, err := o.cloneRepo(); err != nil {
		return fmt.Errorf("Unable to clone %v: %v", cloneUrl, err)
	}
	return o.updateRepoUsers()
}

func (o *RepoInfo) cleanUp(path string) error {
	return os.RemoveAll(path)
}

func (o *RepoInfo) cloneRepo() (string, error) {
	cloneUrl := fmt.Sprintf("https://github.com/%s/%s.git", o.config.Org, o.config.Project)
	output, err := o.gitCommandDir([]string{"clone", cloneUrl, o.projectDir}, o.BaseDir)
	if err != nil {
		glog.Errorf("Failed to clone github repo: %s", output)
	}
	return cloneUrl, err
}

// EachLoop is called at the start of every munge loop
func (o *RepoInfo) EachLoop() error {
	if !o.enabled {
		return nil
	}
	_, err := o.GitCommand([]string{"remote", "update"})
	if err != nil {
		glog.Errorf("Unable to git remote update: %v", err)
	}
	return o.updateRepoUsers()
}

// AddFlags will add any request flags to the cobra `cmd`
func (o *RepoInfo) AddFlags(cmd *cobra.Command) {
	cmd.Flags().StringVar(&o.BaseDir, "repo-dir", "", "Path to perform checkout of repository")
	cmd.Flags().BoolVar(&o.EnableMdYaml, "enable-md-yaml", false, "If true, look for assignees in md yaml headers.")
}

// GitCommand will execute the git command with the `args` within the project directory.
func (o *RepoInfo) GitCommand(args []string) ([]byte, error) {
	return o.gitCommandDir(args, o.projectDir)
}

// GitCommandDir will execute the git command with the `args` within the 'dir' directory.
func (o *RepoInfo) gitCommandDir(args []string, cmdDir string) ([]byte, error) {
	cmd := exec.Command("git", args...)
	cmd.Dir = cmdDir
	return cmd.CombinedOutput()
}

// peopleForPath returns a set of users who are assignees to the
// requested file.  The path variable should be a full path to a filename
// and not directory as the final directory will be discounted if enableMdYaml is true
// leafOnly indicates whether only the OWNERS deepest in the tree (closest to the file)
// should be returned or if all OWNERS in filepath should be returned
func peopleForPath(path string, people map[string]sets.String, leafOnly bool, enableMdYaml bool) sets.String {
	d := path
	if !enableMdYaml {
		//if path is a directory, this will remove the leaf directory
		d = filepath.Dir(path)
	}

	out := sets.NewString()
	for {
		// special case the root
		if d == "" {
			d = "/"
		}
		s, ok := people[d]
		if ok {
			out = out.Union(s)
			if leafOnly {
				break
			}
		}
		if d == "/" {
			break
		}
		d, _ = filepath.Split(d)
		d = strings.TrimSuffix(d, "/")
	}
	return out
}

// LeafApprovers returns a set of users who are the closest approvers to the
// requested file. If pkg/OWNERS has user1 and pkg/util/OWNERS has user2 this
// will only return user2 for the path pkg/util/sets/file.go
func (o *RepoInfo) LeafApprovers(path string) sets.String {
	return peopleForPath(path, o.approvers, true, o.EnableMdYaml)
}

// Approvers returns a set of users who are the closest approvers to the
// requested file. If pkg/OWNERS has user1 and pkg/util/OWNERS has user2 this
// will return both user1 and user2 for the path pkg/util/sets/file.go
func (o *RepoInfo) Approvers(path string) sets.String {
	return peopleForPath(path, o.approvers, false, o.EnableMdYaml)
}

// LeafReviewers returns a set of users who are the closest reviewers to the
// requested file. If pkg/OWNERS has user1 and pkg/util/OWNERS has user2 this
// will only return user2 for the path pkg/util/sets/file.go
func (o *RepoInfo) LeafReviewers(path string) sets.String {
	return peopleForPath(path, o.reviewers, true, o.EnableMdYaml)
}

// Reviewers returns a set of users who are the closest reviewers to the
// requested file. If pkg/OWNERS has user1 and pkg/util/OWNERS has user2 this
// will return both user1 and user2 for the path pkg/util/sets/file.go
func (o *RepoInfo) Reviewers(path string) sets.String {
	return peopleForPath(path, o.reviewers, false, o.EnableMdYaml)
}<|MERGE_RESOLUTION|>--- conflicted
+++ resolved
@@ -44,13 +44,7 @@
 type assignmentConfig struct {
 	Assignees []string `json:assignees yaml:assignees`
 	Approvers []string `json:approvers yaml:approvers`
-<<<<<<< HEAD
-
-	//Reviewers []string `json:reviewers yaml:reviewers`
-	//Owners []string `json:owners`
-=======
 	Reviewers []string `json:reviewers yaml:reviewers`
->>>>>>> 4df70cb4
 }
 
 // RepoInfo provides information about users in OWNERS files in a git repo
@@ -141,22 +135,9 @@
 	if path == "." {
 		path = "/"
 	}
-<<<<<<< HEAD
-	o.assignees[path] = sets.NewString()
-	if len(c.Assignees) > 0 {
-		o.assignees[path] = o.assignees[path].Union(sets.NewString(c.Assignees...))
-	}
-	if len(c.Approvers) > 0 {
-		o.assignees[path] = o.assignees[path].Union(sets.NewString(c.Approvers...))
-	}
-	//if len(c.Owners) > 0 {
-	//o.owners[path] = sets.NewString(c.Owners...)
-	//}
-=======
 	o.approvers[path] = sets.NewString(c.Approvers...)
 	o.approvers[path].Insert(c.Assignees...)
 	o.reviewers[path] = sets.NewString(c.Reviewers...)
->>>>>>> 4df70cb4
 	return nil
 }
 
