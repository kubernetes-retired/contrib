--- conflicted
+++ resolved
@@ -1,10 +1,6 @@
 {
-	"ImportPath": "k8s.io/contrib/ingress",
+	"ImportPath": "k8s.io/contrib/ingress/controllers/nginx-alpha-ssl",
 	"GoVersion": "go1.6",
-<<<<<<< HEAD
-=======
-	"GodepVersion": "v74",
->>>>>>> 98c15d23
 	"Packages": [
 		"./..."
 	],
@@ -12,21 +8,11 @@
 		{
 			"ImportPath": "bitbucket.org/ww/goautoneg",
 			"Comment": "null-5",
-			"Rev": "75cd24fc2f2c2a2088577d12123ddee5f54e0675"
-		},
-		{
-			"ImportPath": "cloud.google.com/go/compute/metadata",
-			"Comment": "v0.1.0-119-g8e3c0b2",
-			"Rev": "8e3c0b22f89d3d365c5e678011ca2268d8b36c63"
-		},
-		{
-			"ImportPath": "cloud.google.com/go/internal",
-			"Comment": "v0.1.0-119-g8e3c0b2",
-			"Rev": "8e3c0b22f89d3d365c5e678011ca2268d8b36c63"
+			"Rev": "'75cd24fc2f2c2a2088577d12123ddee5f54e0675'"
 		},
 		{
 			"ImportPath": "github.com/beorn7/perks/quantile",
-			"Rev": "3ac7bf7a47d159a033b107610db8a1b6575507a4"
+			"Rev": "b965b613227fddccbfffe13eae360ed3fa822f8d"
 		},
 		{
 			"ImportPath": "github.com/blang/semver",
@@ -34,47 +20,22 @@
 			"Rev": "31b736133b98f26d5e078ec9eb591666edfd091f"
 		},
 		{
-			"ImportPath": "github.com/coreos/etcd/auth/authpb",
-			"Comment": "v3.0.9",
-			"Rev": "494c0126596c0e7cd59686a2e7afc90fe3296079"
-		},
-		{
-			"ImportPath": "github.com/coreos/etcd/client",
-			"Comment": "v3.0.9",
-			"Rev": "494c0126596c0e7cd59686a2e7afc90fe3296079"
-		},
-		{
-			"ImportPath": "github.com/coreos/etcd/clientv3",
-			"Comment": "v3.0.9",
-			"Rev": "494c0126596c0e7cd59686a2e7afc90fe3296079"
-		},
-		{
-			"ImportPath": "github.com/coreos/etcd/etcdserver/api/v3rpc/rpctypes",
-			"Comment": "v3.0.9",
-			"Rev": "494c0126596c0e7cd59686a2e7afc90fe3296079"
-		},
-		{
-			"ImportPath": "github.com/coreos/etcd/etcdserver/etcdserverpb",
-			"Comment": "v3.0.9",
-			"Rev": "494c0126596c0e7cd59686a2e7afc90fe3296079"
-		},
-		{
-			"ImportPath": "github.com/coreos/etcd/mvcc/mvccpb",
-			"Comment": "v3.0.9",
-			"Rev": "494c0126596c0e7cd59686a2e7afc90fe3296079"
-		},
-		{
-<<<<<<< HEAD
-			"ImportPath": "github.com/evanphx/json-patch",
-			"Rev": "7dd4489c2eb6073e5a9d7746c3274c5b5f0387df"
+			"ImportPath": "github.com/davecgh/go-spew/spew",
+			"Rev": "3e6e67c4dcea3ac2f25fd4731abc0e1deaf36216"
+		},
+		{
+			"ImportPath": "github.com/docker/docker/pkg/parsers",
+			"Comment": "v1.4.1-4831-g0f5c9d3",
+			"Rev": "0f5c9d301b9b1cca66b3ea0f9dec3b5317d3686d"
+		},
+		{
+			"ImportPath": "github.com/emicklei/go-restful",
+			"Comment": "v1.2",
+			"Rev": "777bb3f19bcafe2575ffb2a3e46af92509ae9594"
 		},
 		{
 			"ImportPath": "github.com/fatih/structs",
-			"Rev": "d2e1722acaab51fc7fc55686706d08bbf9e4fafb"
-		},
-		{
-			"ImportPath": "github.com/fsouza/go-dockerclient",
-			"Rev": "25bc220b299845ae5489fd19bf89c5278864b050"
+			"Rev": "12ff68a6f48a1c8bd118316171545683337655df"
 		},
 		{
 			"ImportPath": "github.com/ghodss/yaml",
@@ -83,10 +44,6 @@
 		{
 			"ImportPath": "github.com/golang/glog",
 			"Rev": "44145f04b68cf362d9c4df2182967c2275eaefed"
-		},
-		{
-			"ImportPath": "github.com/golang/groupcache/lru",
-			"Rev": "604ed5785183e59ae2789449d89e73f3a2a77987"
 		},
 		{
 			"ImportPath": "github.com/golang/protobuf/proto",
@@ -102,256 +59,17 @@
 			"Rev": "bbcb9da2d746f8bdbd6a936686a0a6067ada0ec5"
 		},
 		{
+			"ImportPath": "github.com/hashicorp/go-cleanhttp",
+			"Rev": "875fb671b3ddc66f8e2f0acc33829c8cb989a38d"
+		},
+		{
+			"ImportPath": "github.com/hashicorp/hcl",
+			"Rev": "71c7409f1abba841e528a80556ed2c67671744c3"
+		},
+		{
 			"ImportPath": "github.com/hashicorp/vault/api",
 			"Comment": "v0.5.1-160-ga389a3c",
 			"Rev": "a389a3cd1024f525555b21d06ba7873e597bf186"
-=======
-			"ImportPath": "github.com/coreos/etcd/pkg/fileutil",
-			"Comment": "v3.0.9",
-			"Rev": "494c0126596c0e7cd59686a2e7afc90fe3296079"
-		},
-		{
-			"ImportPath": "github.com/coreos/etcd/pkg/pathutil",
-			"Comment": "v3.0.9",
-			"Rev": "494c0126596c0e7cd59686a2e7afc90fe3296079"
-		},
-		{
-			"ImportPath": "github.com/coreos/etcd/pkg/tlsutil",
-			"Comment": "v3.0.9",
-			"Rev": "494c0126596c0e7cd59686a2e7afc90fe3296079"
-		},
-		{
-			"ImportPath": "github.com/coreos/etcd/pkg/transport",
-			"Comment": "v3.0.9",
-			"Rev": "494c0126596c0e7cd59686a2e7afc90fe3296079"
-		},
-		{
-			"ImportPath": "github.com/coreos/etcd/pkg/types",
-			"Comment": "v3.0.9",
-			"Rev": "494c0126596c0e7cd59686a2e7afc90fe3296079"
-		},
-		{
-			"ImportPath": "github.com/coreos/go-oidc/http",
-			"Rev": "5644a2f50e2d2d5ba0b474bc5bc55fea1925936d"
-		},
-		{
-			"ImportPath": "github.com/coreos/go-oidc/jose",
-			"Rev": "5644a2f50e2d2d5ba0b474bc5bc55fea1925936d"
-		},
-		{
-			"ImportPath": "github.com/coreos/go-oidc/key",
-			"Rev": "5644a2f50e2d2d5ba0b474bc5bc55fea1925936d"
-		},
-		{
-			"ImportPath": "github.com/coreos/go-oidc/oauth2",
-			"Rev": "5644a2f50e2d2d5ba0b474bc5bc55fea1925936d"
-		},
-		{
-			"ImportPath": "github.com/coreos/go-oidc/oidc",
-			"Rev": "5644a2f50e2d2d5ba0b474bc5bc55fea1925936d"
-		},
-		{
-			"ImportPath": "github.com/coreos/go-systemd/journal",
-			"Comment": "v8-2-g4484981",
-			"Rev": "4484981625c1a6a2ecb40a390fcb6a9bcfee76e3"
-		},
-		{
-			"ImportPath": "github.com/coreos/pkg/capnslog",
-			"Comment": "v2-8-gfa29b1d",
-			"Rev": "fa29b1d70f0beaddd4c7021607cc3c3be8ce94b8"
-		},
-		{
-			"ImportPath": "github.com/coreos/pkg/health",
-			"Comment": "v2-8-gfa29b1d",
-			"Rev": "fa29b1d70f0beaddd4c7021607cc3c3be8ce94b8"
-		},
-		{
-			"ImportPath": "github.com/coreos/pkg/httputil",
-			"Comment": "v2-8-gfa29b1d",
-			"Rev": "fa29b1d70f0beaddd4c7021607cc3c3be8ce94b8"
-		},
-		{
-			"ImportPath": "github.com/coreos/pkg/timeutil",
-			"Comment": "v2-8-gfa29b1d",
-			"Rev": "fa29b1d70f0beaddd4c7021607cc3c3be8ce94b8"
-		},
-		{
-			"ImportPath": "github.com/davecgh/go-spew/spew",
-			"Rev": "5215b55f46b2b919f50a1df0eaa5886afe4e3b3d"
-		},
-		{
-			"ImportPath": "github.com/docker/distribution/digest",
-			"Comment": "v2.4.0-rc.1-38-gcd27f17",
-			"Rev": "cd27f179f2c10c5d300e6d09025b538c475b0d51"
-		},
-		{
-			"ImportPath": "github.com/docker/distribution/reference",
-			"Comment": "v2.4.0-rc.1-38-gcd27f17",
-			"Rev": "cd27f179f2c10c5d300e6d09025b538c475b0d51"
-		},
-		{
-			"ImportPath": "github.com/docker/engine-api/types",
-			"Comment": "v0.3.1-78-gdea108d",
-			"Rev": "dea108d3aa0c67d7162a3fd8aa65f38a430019fd"
-		},
-		{
-			"ImportPath": "github.com/docker/engine-api/types/blkiodev",
-			"Comment": "v0.3.1-78-gdea108d",
-			"Rev": "dea108d3aa0c67d7162a3fd8aa65f38a430019fd"
-		},
-		{
-			"ImportPath": "github.com/docker/engine-api/types/container",
-			"Comment": "v0.3.1-78-gdea108d",
-			"Rev": "dea108d3aa0c67d7162a3fd8aa65f38a430019fd"
-		},
-		{
-			"ImportPath": "github.com/docker/engine-api/types/filters",
-			"Comment": "v0.3.1-78-gdea108d",
-			"Rev": "dea108d3aa0c67d7162a3fd8aa65f38a430019fd"
-		},
-		{
-			"ImportPath": "github.com/docker/engine-api/types/network",
-			"Comment": "v0.3.1-78-gdea108d",
-			"Rev": "dea108d3aa0c67d7162a3fd8aa65f38a430019fd"
-		},
-		{
-			"ImportPath": "github.com/docker/engine-api/types/registry",
-			"Comment": "v0.3.1-78-gdea108d",
-			"Rev": "dea108d3aa0c67d7162a3fd8aa65f38a430019fd"
-		},
-		{
-			"ImportPath": "github.com/docker/engine-api/types/strslice",
-			"Comment": "v0.3.1-78-gdea108d",
-			"Rev": "dea108d3aa0c67d7162a3fd8aa65f38a430019fd"
-		},
-		{
-			"ImportPath": "github.com/docker/engine-api/types/versions",
-			"Comment": "v0.3.1-78-gdea108d",
-			"Rev": "dea108d3aa0c67d7162a3fd8aa65f38a430019fd"
-		},
-		{
-			"ImportPath": "github.com/docker/go-connections/nat",
-			"Comment": "v0.2.0-2-gf549a93",
-			"Rev": "f549a9393d05688dff0992ef3efd8bbe6c628aeb"
-		},
-		{
-			"ImportPath": "github.com/docker/go-units",
-			"Comment": "v0.1.0-21-g0bbddae",
-			"Rev": "0bbddae09c5a5419a8c6dcdd7ff90da3d450393b"
-		},
-		{
-			"ImportPath": "github.com/emicklei/go-restful",
-			"Comment": "v1.2-79-g89ef8af",
-			"Rev": "89ef8af493ab468a45a42bb0d89a06fccdd2fb22"
-		},
-		{
-			"ImportPath": "github.com/emicklei/go-restful/log",
-			"Comment": "v1.2-79-g89ef8af",
-			"Rev": "89ef8af493ab468a45a42bb0d89a06fccdd2fb22"
-		},
-		{
-			"ImportPath": "github.com/emicklei/go-restful/swagger",
-			"Comment": "v1.2-79-g89ef8af",
-			"Rev": "89ef8af493ab468a45a42bb0d89a06fccdd2fb22"
-		},
-		{
-			"ImportPath": "github.com/evanphx/json-patch",
-			"Rev": "465937c80b3c07a7c7ad20cc934898646a91c1de"
-		},
-		{
-			"ImportPath": "github.com/fatih/structs",
-			"Rev": "d2e1722acaab51fc7fc55686706d08bbf9e4fafb"
->>>>>>> 98c15d23
-		},
-		{
-			"ImportPath": "github.com/hashicorp/vault/vendor/github.com/fatih/structs",
-			"Comment": "v0.5.1-160-ga389a3c",
-			"Rev": "a389a3cd1024f525555b21d06ba7873e597bf186"
-		},
-		{
-<<<<<<< HEAD
-			"ImportPath": "github.com/hashicorp/vault/vendor/github.com/hashicorp/errwrap",
-			"Comment": "v0.5.1-160-ga389a3c",
-			"Rev": "a389a3cd1024f525555b21d06ba7873e597bf186"
-		},
-		{
-			"ImportPath": "github.com/hashicorp/vault/vendor/github.com/hashicorp/go-cleanhttp",
-			"Comment": "v0.5.1-160-ga389a3c",
-			"Rev": "a389a3cd1024f525555b21d06ba7873e597bf186"
-		},
-		{
-			"ImportPath": "github.com/hashicorp/vault/vendor/github.com/hashicorp/go-multierror",
-			"Comment": "v0.5.1-160-ga389a3c",
-			"Rev": "a389a3cd1024f525555b21d06ba7873e597bf186"
-		},
-		{
-			"ImportPath": "github.com/hashicorp/vault/vendor/github.com/hashicorp/hcl",
-			"Comment": "v0.5.1-160-ga389a3c",
-			"Rev": "a389a3cd1024f525555b21d06ba7873e597bf186"
-=======
-			"ImportPath": "github.com/gogo/protobuf/proto",
-			"Comment": "v0.2-33-ge18d7aa",
-			"Rev": "e18d7aa8f8c624c915db340349aad4c49b10d173"
-		},
-		{
-			"ImportPath": "github.com/gogo/protobuf/sortkeys",
-			"Comment": "v0.2-33-ge18d7aa",
-			"Rev": "e18d7aa8f8c624c915db340349aad4c49b10d173"
-		},
-		{
-			"ImportPath": "github.com/golang/glog",
-			"Rev": "44145f04b68cf362d9c4df2182967c2275eaefed"
-		},
-		{
-			"ImportPath": "github.com/golang/groupcache/lru",
-			"Rev": "02826c3e79038b59d737d3b1c0a1d937f71a4433"
-		},
-		{
-			"ImportPath": "github.com/golang/protobuf/jsonpb",
-			"Rev": "8616e8ee5e20a1704615e6c8d7afcdac06087a67"
-		},
-		{
-			"ImportPath": "github.com/golang/protobuf/proto",
-			"Rev": "8616e8ee5e20a1704615e6c8d7afcdac06087a67"
-		},
-		{
-			"ImportPath": "github.com/google/cadvisor/info/v1",
-			"Comment": "v0.24.0-alpha1-14-gd7a44cb",
-			"Rev": "d7a44cb1a2c66e1688ccdc5d09e56069eecb659a"
->>>>>>> 98c15d23
-		},
-		{
-			"ImportPath": "github.com/hashicorp/vault/vendor/github.com/mitchellh/mapstructure",
-			"Comment": "v0.5.1-160-ga389a3c",
-			"Rev": "a389a3cd1024f525555b21d06ba7873e597bf186"
-		},
-		{
-			"ImportPath": "github.com/grpc-ecosystem/grpc-gateway/runtime",
-			"Comment": "v1.0.0-8-gf52d055",
-			"Rev": "f52d055dc48aec25854ed7d31862f78913cf17d1"
-		},
-		{
-			"ImportPath": "github.com/grpc-ecosystem/grpc-gateway/runtime/internal",
-			"Comment": "v1.0.0-8-gf52d055",
-			"Rev": "f52d055dc48aec25854ed7d31862f78913cf17d1"
-		},
-		{
-			"ImportPath": "github.com/grpc-ecosystem/grpc-gateway/utilities",
-			"Comment": "v1.0.0-8-gf52d055",
-			"Rev": "f52d055dc48aec25854ed7d31862f78913cf17d1"
-		},
-		{
-			"ImportPath": "github.com/imdario/mergo",
-			"Comment": "0.1.3-8-g6633656",
-			"Rev": "6633656539c1639d9d78127b7d47c622b5d7b6dc"
-		},
-		{
-			"ImportPath": "github.com/inconshreveable/mousetrap",
-			"Rev": "76626ae9c91c4f2a10f34cad8ce83ea42c93bb75"
-		},
-		{
-			"ImportPath": "github.com/jonboulle/clockwork",
-			"Rev": "72f9bd7c4e0c2a40055ab3d0f09654f730cce982"
 		},
 		{
 			"ImportPath": "github.com/juju/ratelimit",
@@ -362,24 +80,8 @@
 			"Rev": "fc2b8d3a73c4867e51861bbdd5ae3c1f0869dd6a"
 		},
 		{
-<<<<<<< HEAD
-			"ImportPath": "github.com/opencontainers/runc/libcontainer/cgroups",
-			"Comment": "v0.0.7",
-			"Rev": "7ca2aa4873aea7cb4265b1726acb24b90d8726c6"
-		},
-		{
-			"ImportPath": "github.com/opencontainers/runc/libcontainer/configs",
-			"Comment": "v0.0.7",
-			"Rev": "7ca2aa4873aea7cb4265b1726acb24b90d8726c6"
-		},
-		{
-			"ImportPath": "github.com/opencontainers/runc/libcontainer/system",
-			"Comment": "v0.0.7",
-			"Rev": "7ca2aa4873aea7cb4265b1726acb24b90d8726c6"
-=======
 			"ImportPath": "github.com/mitchellh/mapstructure",
-			"Rev": "740c764bc6149d3f1806231418adb9f52c11bcbf"
->>>>>>> 98c15d23
+			"Rev": "d2dd0262208475919e1a362f675cfc0e7c10e905"
 		},
 		{
 			"ImportPath": "github.com/pborman/uuid",
@@ -387,8 +89,8 @@
 		},
 		{
 			"ImportPath": "github.com/prometheus/client_golang/prometheus",
-			"Comment": "0.7.0-52-ge51041b",
-			"Rev": "e51041b3fa41cece0dca035740ba6411905be473"
+			"Comment": "0.7.0-39-g3b78d7a",
+			"Rev": "3b78d7a77f51ccbc364d4bc170920153022cfd08"
 		},
 		{
 			"ImportPath": "github.com/prometheus/client_model/go",
@@ -397,27 +99,19 @@
 		},
 		{
 			"ImportPath": "github.com/prometheus/common/expfmt",
-			"Rev": "ffe929a3f4c4faeaa10f2b9535c2b1be3ad15650"
+			"Rev": "ef7a9a5fb138aa5d3a19988537606226869a0390"
 		},
 		{
 			"ImportPath": "github.com/prometheus/common/model",
-			"Rev": "ffe929a3f4c4faeaa10f2b9535c2b1be3ad15650"
+			"Rev": "ef7a9a5fb138aa5d3a19988537606226869a0390"
 		},
 		{
 			"ImportPath": "github.com/prometheus/procfs",
-			"Rev": "454a56f35412459b5e684fd5ec0f9211b94f002a"
-		},
-		{
-			"ImportPath": "github.com/spf13/cobra",
-			"Rev": "f62e98d28ab7ad31d707ba837a966378465c7b57"
-		},
-		{
-<<<<<<< HEAD
-			"ImportPath": "github.com/shurcooL/sanitized_anchor_name",
-			"Rev": "9a8b7d4e8f347bfa230879db9d7d4e4d9e19f962"
-=======
+			"Rev": "490cc6eb5fa45bf8a8b7b73c8bc82a8160e8531d"
+		},
+		{
 			"ImportPath": "github.com/spf13/pflag",
-			"Rev": "1560c1005499d61b80f865c04d39ca7505bf7f0b"
+			"Rev": "08b1a584251b5b62f458943640fc8ebd4d50aaa5"
 		},
 		{
 			"ImportPath": "github.com/ugorji/go/codec",
@@ -425,462 +119,14 @@
 		},
 		{
 			"ImportPath": "golang.org/x/net/context",
-			"Rev": "e90d6d0afc4c315a0d87a568ae68577cc15149a0"
-		},
-		{
-			"ImportPath": "golang.org/x/net/context/ctxhttp",
-			"Rev": "e90d6d0afc4c315a0d87a568ae68577cc15149a0"
->>>>>>> 98c15d23
-		},
-		{
-			"ImportPath": "golang.org/x/net/http2",
-			"Rev": "e90d6d0afc4c315a0d87a568ae68577cc15149a0"
-		},
-		{
-			"ImportPath": "golang.org/x/net/http2/hpack",
-			"Rev": "e90d6d0afc4c315a0d87a568ae68577cc15149a0"
-		},
-		{
-<<<<<<< HEAD
-			"ImportPath": "github.com/ugorji/go/codec",
-			"Rev": "f1f1a805ed361a0e078bb537e4ea78cd37dcf065"
-=======
-			"ImportPath": "golang.org/x/net/internal/timeseries",
-			"Rev": "e90d6d0afc4c315a0d87a568ae68577cc15149a0"
->>>>>>> 98c15d23
-		},
-		{
-			"ImportPath": "golang.org/x/net/lex/httplex",
-			"Rev": "e90d6d0afc4c315a0d87a568ae68577cc15149a0"
-		},
-		{
-<<<<<<< HEAD
-=======
-			"ImportPath": "golang.org/x/net/trace",
-			"Rev": "e90d6d0afc4c315a0d87a568ae68577cc15149a0"
-		},
-		{
->>>>>>> 98c15d23
-			"ImportPath": "golang.org/x/oauth2",
-			"Rev": "3c3a985cb79f52a3190fbc056984415ca6763d01"
-		},
-		{
-<<<<<<< HEAD
-=======
-			"ImportPath": "golang.org/x/oauth2/google",
-			"Rev": "3c3a985cb79f52a3190fbc056984415ca6763d01"
-		},
-		{
-			"ImportPath": "golang.org/x/oauth2/internal",
-			"Rev": "3c3a985cb79f52a3190fbc056984415ca6763d01"
-		},
-		{
-			"ImportPath": "golang.org/x/oauth2/jws",
-			"Rev": "3c3a985cb79f52a3190fbc056984415ca6763d01"
-		},
-		{
-			"ImportPath": "golang.org/x/oauth2/jwt",
-			"Rev": "3c3a985cb79f52a3190fbc056984415ca6763d01"
-		},
-		{
->>>>>>> 98c15d23
-			"ImportPath": "google.golang.org/api/compute/v1",
-			"Rev": "a69f0f19d246419bb931b0ac8f4f8d3f3e6d4feb"
-		},
-		{
-			"ImportPath": "google.golang.org/api/container/v1",
-			"Rev": "a69f0f19d246419bb931b0ac8f4f8d3f3e6d4feb"
-		},
-		{
-			"ImportPath": "google.golang.org/api/gensupport",
-			"Rev": "a69f0f19d246419bb931b0ac8f4f8d3f3e6d4feb"
-		},
-		{
-			"ImportPath": "google.golang.org/api/googleapi",
-			"Rev": "a69f0f19d246419bb931b0ac8f4f8d3f3e6d4feb"
-		},
-		{
-<<<<<<< HEAD
-			"ImportPath": "google.golang.org/cloud/compute/metadata",
-			"Rev": "2e43671e4ad874a7bca65746ff3edb38e6e93762"
-=======
-			"ImportPath": "google.golang.org/api/googleapi/internal/uritemplates",
-			"Rev": "a69f0f19d246419bb931b0ac8f4f8d3f3e6d4feb"
-		},
-		{
-			"ImportPath": "google.golang.org/grpc",
-			"Comment": "v1.0.0-183-g231b4cf",
-			"Rev": "231b4cfea0e79843053a33f5fe90bd4d84b23cd3"
-		},
-		{
-			"ImportPath": "google.golang.org/grpc/codes",
-			"Comment": "v1.0.0-183-g231b4cf",
-			"Rev": "231b4cfea0e79843053a33f5fe90bd4d84b23cd3"
-		},
-		{
-			"ImportPath": "google.golang.org/grpc/credentials",
-			"Comment": "v1.0.0-183-g231b4cf",
-			"Rev": "231b4cfea0e79843053a33f5fe90bd4d84b23cd3"
-		},
-		{
-			"ImportPath": "google.golang.org/grpc/grpclog",
-			"Comment": "v1.0.0-183-g231b4cf",
-			"Rev": "231b4cfea0e79843053a33f5fe90bd4d84b23cd3"
-		},
-		{
-			"ImportPath": "google.golang.org/grpc/internal",
-			"Comment": "v1.0.0-183-g231b4cf",
-			"Rev": "231b4cfea0e79843053a33f5fe90bd4d84b23cd3"
-		},
-		{
-			"ImportPath": "google.golang.org/grpc/metadata",
-			"Comment": "v1.0.0-183-g231b4cf",
-			"Rev": "231b4cfea0e79843053a33f5fe90bd4d84b23cd3"
-		},
-		{
-			"ImportPath": "google.golang.org/grpc/naming",
-			"Comment": "v1.0.0-183-g231b4cf",
-			"Rev": "231b4cfea0e79843053a33f5fe90bd4d84b23cd3"
-		},
-		{
-			"ImportPath": "google.golang.org/grpc/peer",
-			"Comment": "v1.0.0-183-g231b4cf",
-			"Rev": "231b4cfea0e79843053a33f5fe90bd4d84b23cd3"
-		},
-		{
-			"ImportPath": "google.golang.org/grpc/transport",
-			"Comment": "v1.0.0-183-g231b4cf",
-			"Rev": "231b4cfea0e79843053a33f5fe90bd4d84b23cd3"
-		},
-		{
-			"ImportPath": "gopkg.in/fsnotify.v1",
-			"Comment": "v1.2.9",
-			"Rev": "8611c35ab31c1c28aa903d33cf8b6e44a399b09e"
-		},
-		{
-			"ImportPath": "gopkg.in/gcfg.v1",
-			"Rev": "083575c3955c85df16fe9590cceab64d03f5eb6e"
-		},
-		{
-			"ImportPath": "gopkg.in/gcfg.v1/scanner",
-			"Rev": "083575c3955c85df16fe9590cceab64d03f5eb6e"
-		},
-		{
-			"ImportPath": "gopkg.in/gcfg.v1/token",
-			"Rev": "083575c3955c85df16fe9590cceab64d03f5eb6e"
-		},
-		{
-			"ImportPath": "gopkg.in/gcfg.v1/types",
-			"Rev": "083575c3955c85df16fe9590cceab64d03f5eb6e"
->>>>>>> 98c15d23
-		},
-		{
-			"ImportPath": "gopkg.in/inf.v0",
-			"Comment": "v0.9.0",
-			"Rev": "3887ee99ecf07df5b447e9b00d9c0b2adaa9f3e4"
+			"Rev": "c2528b2dd8352441850638a8bb678c2ad056fd3e"
 		},
 		{
 			"ImportPath": "gopkg.in/yaml.v2",
-			"Rev": "53feefa2559fb8dfa8d81baad31be332c97d6c77"
-		},
-		{
-			"ImportPath": "k8s.io/client-go/1.4/pkg/api",
-			"Rev": "93fcd402979cfad8a7151f96e016416947c6a3cb"
-		},
-		{
-			"ImportPath": "k8s.io/client-go/1.4/pkg/api/endpoints",
-			"Rev": "93fcd402979cfad8a7151f96e016416947c6a3cb"
-		},
-		{
-			"ImportPath": "k8s.io/client-go/1.4/pkg/api/errors",
-			"Rev": "93fcd402979cfad8a7151f96e016416947c6a3cb"
-		},
-		{
-			"ImportPath": "k8s.io/client-go/1.4/pkg/api/meta",
-			"Rev": "93fcd402979cfad8a7151f96e016416947c6a3cb"
-		},
-		{
-			"ImportPath": "k8s.io/client-go/1.4/pkg/api/meta/metatypes",
-			"Rev": "93fcd402979cfad8a7151f96e016416947c6a3cb"
-		},
-		{
-			"ImportPath": "k8s.io/client-go/1.4/pkg/api/pod",
-			"Rev": "93fcd402979cfad8a7151f96e016416947c6a3cb"
-		},
-		{
-			"ImportPath": "k8s.io/client-go/1.4/pkg/api/resource",
-			"Rev": "93fcd402979cfad8a7151f96e016416947c6a3cb"
-		},
-		{
-			"ImportPath": "k8s.io/client-go/1.4/pkg/api/service",
-			"Rev": "93fcd402979cfad8a7151f96e016416947c6a3cb"
-		},
-		{
-			"ImportPath": "k8s.io/client-go/1.4/pkg/api/unversioned",
-			"Rev": "93fcd402979cfad8a7151f96e016416947c6a3cb"
-		},
-		{
-			"ImportPath": "k8s.io/client-go/1.4/pkg/api/unversioned/validation",
-			"Rev": "93fcd402979cfad8a7151f96e016416947c6a3cb"
-		},
-		{
-			"ImportPath": "k8s.io/client-go/1.4/pkg/api/util",
-			"Rev": "93fcd402979cfad8a7151f96e016416947c6a3cb"
-		},
-		{
-			"ImportPath": "k8s.io/client-go/1.4/pkg/api/v1",
-			"Rev": "93fcd402979cfad8a7151f96e016416947c6a3cb"
-		},
-		{
-			"ImportPath": "k8s.io/client-go/1.4/pkg/api/validation",
-			"Rev": "93fcd402979cfad8a7151f96e016416947c6a3cb"
-		},
-		{
-			"ImportPath": "k8s.io/client-go/1.4/pkg/apimachinery",
-			"Rev": "93fcd402979cfad8a7151f96e016416947c6a3cb"
-		},
-		{
-			"ImportPath": "k8s.io/client-go/1.4/pkg/apimachinery/registered",
-			"Rev": "93fcd402979cfad8a7151f96e016416947c6a3cb"
-		},
-		{
-			"ImportPath": "k8s.io/client-go/1.4/pkg/apis/autoscaling",
-			"Rev": "93fcd402979cfad8a7151f96e016416947c6a3cb"
-		},
-		{
-			"ImportPath": "k8s.io/client-go/1.4/pkg/apis/batch",
-			"Rev": "93fcd402979cfad8a7151f96e016416947c6a3cb"
-		},
-		{
-			"ImportPath": "k8s.io/client-go/1.4/pkg/apis/extensions",
-			"Rev": "93fcd402979cfad8a7151f96e016416947c6a3cb"
-		},
-		{
-			"ImportPath": "k8s.io/client-go/1.4/pkg/auth/user",
-			"Rev": "93fcd402979cfad8a7151f96e016416947c6a3cb"
-		},
-		{
-			"ImportPath": "k8s.io/client-go/1.4/pkg/capabilities",
-			"Rev": "93fcd402979cfad8a7151f96e016416947c6a3cb"
-		},
-		{
-			"ImportPath": "k8s.io/client-go/1.4/pkg/conversion",
-			"Rev": "93fcd402979cfad8a7151f96e016416947c6a3cb"
-		},
-		{
-			"ImportPath": "k8s.io/client-go/1.4/pkg/conversion/queryparams",
-			"Rev": "93fcd402979cfad8a7151f96e016416947c6a3cb"
-		},
-		{
-			"ImportPath": "k8s.io/client-go/1.4/pkg/fields",
-			"Rev": "93fcd402979cfad8a7151f96e016416947c6a3cb"
-		},
-		{
-			"ImportPath": "k8s.io/client-go/1.4/pkg/labels",
-			"Rev": "93fcd402979cfad8a7151f96e016416947c6a3cb"
-		},
-		{
-			"ImportPath": "k8s.io/client-go/1.4/pkg/runtime",
-			"Rev": "93fcd402979cfad8a7151f96e016416947c6a3cb"
-		},
-		{
-			"ImportPath": "k8s.io/client-go/1.4/pkg/runtime/serializer",
-			"Rev": "93fcd402979cfad8a7151f96e016416947c6a3cb"
-		},
-		{
-			"ImportPath": "k8s.io/client-go/1.4/pkg/runtime/serializer/json",
-			"Rev": "93fcd402979cfad8a7151f96e016416947c6a3cb"
-		},
-		{
-			"ImportPath": "k8s.io/client-go/1.4/pkg/runtime/serializer/protobuf",
-			"Rev": "93fcd402979cfad8a7151f96e016416947c6a3cb"
-		},
-		{
-			"ImportPath": "k8s.io/client-go/1.4/pkg/runtime/serializer/recognizer",
-			"Rev": "93fcd402979cfad8a7151f96e016416947c6a3cb"
-		},
-		{
-			"ImportPath": "k8s.io/client-go/1.4/pkg/runtime/serializer/streaming",
-			"Rev": "93fcd402979cfad8a7151f96e016416947c6a3cb"
-		},
-		{
-			"ImportPath": "k8s.io/client-go/1.4/pkg/runtime/serializer/versioning",
-			"Rev": "93fcd402979cfad8a7151f96e016416947c6a3cb"
-		},
-		{
-			"ImportPath": "k8s.io/client-go/1.4/pkg/security/apparmor",
-			"Rev": "93fcd402979cfad8a7151f96e016416947c6a3cb"
-		},
-		{
-			"ImportPath": "k8s.io/client-go/1.4/pkg/selection",
-			"Rev": "93fcd402979cfad8a7151f96e016416947c6a3cb"
-		},
-		{
-			"ImportPath": "k8s.io/client-go/1.4/pkg/third_party/forked/golang/reflect",
-			"Rev": "93fcd402979cfad8a7151f96e016416947c6a3cb"
-		},
-		{
-			"ImportPath": "k8s.io/client-go/1.4/pkg/types",
-			"Rev": "93fcd402979cfad8a7151f96e016416947c6a3cb"
-		},
-		{
-			"ImportPath": "k8s.io/client-go/1.4/pkg/util",
-			"Rev": "93fcd402979cfad8a7151f96e016416947c6a3cb"
-		},
-		{
-			"ImportPath": "k8s.io/client-go/1.4/pkg/util/clock",
-			"Rev": "93fcd402979cfad8a7151f96e016416947c6a3cb"
-		},
-		{
-			"ImportPath": "k8s.io/client-go/1.4/pkg/util/config",
-			"Rev": "93fcd402979cfad8a7151f96e016416947c6a3cb"
-		},
-		{
-			"ImportPath": "k8s.io/client-go/1.4/pkg/util/crypto",
-			"Rev": "93fcd402979cfad8a7151f96e016416947c6a3cb"
-		},
-		{
-			"ImportPath": "k8s.io/client-go/1.4/pkg/util/errors",
-			"Rev": "93fcd402979cfad8a7151f96e016416947c6a3cb"
-		},
-		{
-			"ImportPath": "k8s.io/client-go/1.4/pkg/util/flowcontrol",
-			"Rev": "93fcd402979cfad8a7151f96e016416947c6a3cb"
-		},
-		{
-			"ImportPath": "k8s.io/client-go/1.4/pkg/util/framer",
-			"Rev": "93fcd402979cfad8a7151f96e016416947c6a3cb"
-		},
-		{
-			"ImportPath": "k8s.io/client-go/1.4/pkg/util/hash",
-			"Rev": "93fcd402979cfad8a7151f96e016416947c6a3cb"
-		},
-		{
-			"ImportPath": "k8s.io/client-go/1.4/pkg/util/integer",
-			"Rev": "93fcd402979cfad8a7151f96e016416947c6a3cb"
-		},
-		{
-			"ImportPath": "k8s.io/client-go/1.4/pkg/util/intstr",
-			"Rev": "93fcd402979cfad8a7151f96e016416947c6a3cb"
-		},
-		{
-			"ImportPath": "k8s.io/client-go/1.4/pkg/util/json",
-			"Rev": "93fcd402979cfad8a7151f96e016416947c6a3cb"
-		},
-		{
-			"ImportPath": "k8s.io/client-go/1.4/pkg/util/labels",
-			"Rev": "93fcd402979cfad8a7151f96e016416947c6a3cb"
-		},
-		{
-			"ImportPath": "k8s.io/client-go/1.4/pkg/util/net",
-			"Rev": "93fcd402979cfad8a7151f96e016416947c6a3cb"
-		},
-		{
-			"ImportPath": "k8s.io/client-go/1.4/pkg/util/net/sets",
-			"Rev": "93fcd402979cfad8a7151f96e016416947c6a3cb"
-		},
-		{
-			"ImportPath": "k8s.io/client-go/1.4/pkg/util/parsers",
-			"Rev": "93fcd402979cfad8a7151f96e016416947c6a3cb"
-		},
-		{
-			"ImportPath": "k8s.io/client-go/1.4/pkg/util/rand",
-			"Rev": "93fcd402979cfad8a7151f96e016416947c6a3cb"
-		},
-		{
-			"ImportPath": "k8s.io/client-go/1.4/pkg/util/runtime",
-			"Rev": "93fcd402979cfad8a7151f96e016416947c6a3cb"
-		},
-		{
-			"ImportPath": "k8s.io/client-go/1.4/pkg/util/sets",
-			"Rev": "93fcd402979cfad8a7151f96e016416947c6a3cb"
-		},
-		{
-			"ImportPath": "k8s.io/client-go/1.4/pkg/util/uuid",
-			"Rev": "93fcd402979cfad8a7151f96e016416947c6a3cb"
-		},
-		{
-			"ImportPath": "k8s.io/client-go/1.4/pkg/util/validation",
-			"Rev": "93fcd402979cfad8a7151f96e016416947c6a3cb"
-		},
-		{
-			"ImportPath": "k8s.io/client-go/1.4/pkg/util/validation/field",
-			"Rev": "93fcd402979cfad8a7151f96e016416947c6a3cb"
-		},
-		{
-			"ImportPath": "k8s.io/client-go/1.4/pkg/util/wait",
-			"Rev": "93fcd402979cfad8a7151f96e016416947c6a3cb"
-		},
-		{
-			"ImportPath": "k8s.io/client-go/1.4/pkg/util/yaml",
-			"Rev": "93fcd402979cfad8a7151f96e016416947c6a3cb"
-		},
-		{
-			"ImportPath": "k8s.io/client-go/1.4/pkg/version",
-			"Rev": "93fcd402979cfad8a7151f96e016416947c6a3cb"
-		},
-		{
-			"ImportPath": "k8s.io/client-go/1.4/pkg/watch",
-			"Rev": "93fcd402979cfad8a7151f96e016416947c6a3cb"
-		},
-		{
-			"ImportPath": "k8s.io/client-go/1.4/pkg/watch/versioned",
-			"Rev": "93fcd402979cfad8a7151f96e016416947c6a3cb"
-		},
-		{
-			"ImportPath": "k8s.io/client-go/1.4/rest",
-			"Rev": "93fcd402979cfad8a7151f96e016416947c6a3cb"
-		},
-		{
-			"ImportPath": "k8s.io/client-go/1.4/tools/clientcmd/api",
-			"Rev": "93fcd402979cfad8a7151f96e016416947c6a3cb"
-		},
-		{
-			"ImportPath": "k8s.io/client-go/1.4/tools/metrics",
-			"Rev": "93fcd402979cfad8a7151f96e016416947c6a3cb"
-		},
-		{
-			"ImportPath": "k8s.io/client-go/1.4/transport",
-			"Rev": "93fcd402979cfad8a7151f96e016416947c6a3cb"
-		},
-		{
-			"ImportPath": "k8s.io/kubernetes/federation/apis/federation",
-			"Comment": "v1.4.0-beta.9",
-			"Rev": "dfce7e639b341a13a1b6c8c1c52517949772b650"
-		},
-		{
-			"ImportPath": "k8s.io/kubernetes/federation/apis/federation/install",
-			"Comment": "v1.4.0-beta.9",
-			"Rev": "dfce7e639b341a13a1b6c8c1c52517949772b650"
-		},
-		{
-			"ImportPath": "k8s.io/kubernetes/federation/apis/federation/v1beta1",
-			"Comment": "v1.4.0-beta.9",
-			"Rev": "dfce7e639b341a13a1b6c8c1c52517949772b650"
-		},
-		{
-			"ImportPath": "k8s.io/kubernetes/federation/client/clientset_generated/federation_internalclientset",
-			"Comment": "v1.4.0-beta.9",
-			"Rev": "dfce7e639b341a13a1b6c8c1c52517949772b650"
-		},
-		{
-			"ImportPath": "k8s.io/kubernetes/federation/client/clientset_generated/federation_internalclientset/typed/core/unversioned",
-			"Comment": "v1.4.0-beta.9",
-			"Rev": "dfce7e639b341a13a1b6c8c1c52517949772b650"
-		},
-		{
-			"ImportPath": "k8s.io/kubernetes/federation/client/clientset_generated/federation_internalclientset/typed/extensions/unversioned",
-			"Comment": "v1.4.0-beta.9",
-			"Rev": "dfce7e639b341a13a1b6c8c1c52517949772b650"
-		},
-		{
-			"ImportPath": "k8s.io/kubernetes/federation/client/clientset_generated/federation_internalclientset/typed/federation/unversioned",
-			"Comment": "v1.4.0-beta.9",
-			"Rev": "dfce7e639b341a13a1b6c8c1c52517949772b650"
+			"Rev": "d466437aa4adc35830964cffc5b5f262c63ddcb4"
 		},
 		{
 			"ImportPath": "k8s.io/kubernetes/pkg/api",
-<<<<<<< HEAD
 			"Comment": "v1.2.0-alpha.8-71-g1ce188e",
 			"Rev": "1ce188e557769353063dc2233c89f4fa02133ecc"
 		},
@@ -925,81 +171,31 @@
 			"Rev": "1ce188e557769353063dc2233c89f4fa02133ecc"
 		},
 		{
-			"ImportPath": "k8s.io/kubernetes/pkg/client/cache",
-			"Comment": "v1.2.0-alpha.8-71-g1ce188e",
-			"Rev": "1ce188e557769353063dc2233c89f4fa02133ecc"
-		},
-		{
-			"ImportPath": "k8s.io/kubernetes/pkg/client/clientset_generated/internalclientset",
-			"Comment": "v1.2.0-alpha.8-71-g1ce188e",
-			"Rev": "1ce188e557769353063dc2233c89f4fa02133ecc"
-		},
-		{
 			"ImportPath": "k8s.io/kubernetes/pkg/client/metrics",
 			"Comment": "v1.2.0-alpha.8-71-g1ce188e",
 			"Rev": "1ce188e557769353063dc2233c89f4fa02133ecc"
 		},
 		{
-			"ImportPath": "k8s.io/kubernetes/pkg/client/record",
-			"Comment": "v1.2.0-alpha.8-71-g1ce188e",
-			"Rev": "1ce188e557769353063dc2233c89f4fa02133ecc"
-		},
-		{
 			"ImportPath": "k8s.io/kubernetes/pkg/client/transport",
 			"Comment": "v1.2.0-alpha.8-71-g1ce188e",
 			"Rev": "1ce188e557769353063dc2233c89f4fa02133ecc"
 		},
 		{
-			"ImportPath": "k8s.io/kubernetes/pkg/client/typed/generated/core/unversioned",
-			"Comment": "v1.2.0-alpha.8-71-g1ce188e",
-			"Rev": "1ce188e557769353063dc2233c89f4fa02133ecc"
-		},
-		{
-			"ImportPath": "k8s.io/kubernetes/pkg/client/typed/generated/extensions/unversioned",
-			"Comment": "v1.2.0-alpha.8-71-g1ce188e",
-			"Rev": "1ce188e557769353063dc2233c89f4fa02133ecc"
-		},
-		{
 			"ImportPath": "k8s.io/kubernetes/pkg/client/unversioned",
 			"Comment": "v1.2.0-alpha.8-71-g1ce188e",
 			"Rev": "1ce188e557769353063dc2233c89f4fa02133ecc"
 		},
 		{
-			"ImportPath": "k8s.io/kubernetes/pkg/cloudprovider",
-			"Comment": "v1.2.0-alpha.8-71-g1ce188e",
-			"Rev": "1ce188e557769353063dc2233c89f4fa02133ecc"
-		},
-		{
-			"ImportPath": "k8s.io/kubernetes/pkg/controller/framework",
-			"Comment": "v1.2.0-alpha.8-71-g1ce188e",
-			"Rev": "1ce188e557769353063dc2233c89f4fa02133ecc"
-		},
-		{
 			"ImportPath": "k8s.io/kubernetes/pkg/conversion",
 			"Comment": "v1.2.0-alpha.8-71-g1ce188e",
 			"Rev": "1ce188e557769353063dc2233c89f4fa02133ecc"
 		},
 		{
-			"ImportPath": "k8s.io/kubernetes/pkg/credentialprovider",
-			"Comment": "v1.2.0-alpha.8-71-g1ce188e",
-			"Rev": "1ce188e557769353063dc2233c89f4fa02133ecc"
-		},
-		{
-			"ImportPath": "k8s.io/kubernetes/pkg/fieldpath",
-			"Comment": "v1.2.0-alpha.8-71-g1ce188e",
-			"Rev": "1ce188e557769353063dc2233c89f4fa02133ecc"
-		},
-		{
 			"ImportPath": "k8s.io/kubernetes/pkg/fields",
 			"Comment": "v1.2.0-alpha.8-71-g1ce188e",
 			"Rev": "1ce188e557769353063dc2233c89f4fa02133ecc"
 		},
 		{
-			"ImportPath": "k8s.io/kubernetes/pkg/kubectl",
-			"Comment": "v1.2.0-alpha.8-71-g1ce188e",
-			"Rev": "1ce188e557769353063dc2233c89f4fa02133ecc"
-		},
-		{
 			"ImportPath": "k8s.io/kubernetes/pkg/kubelet/qos",
 			"Comment": "v1.2.0-alpha.8-71-g1ce188e",
 			"Rev": "1ce188e557769353063dc2233c89f4fa02133ecc"
@@ -1040,848 +236,13 @@
 			"Rev": "1ce188e557769353063dc2233c89f4fa02133ecc"
 		},
 		{
-			"ImportPath": "k8s.io/kubernetes/third_party/forked/json",
-			"Comment": "v1.2.0-alpha.8-71-g1ce188e",
-			"Rev": "1ce188e557769353063dc2233c89f4fa02133ecc"
-		},
-		{
 			"ImportPath": "k8s.io/kubernetes/third_party/forked/reflect",
 			"Comment": "v1.2.0-alpha.8-71-g1ce188e",
 			"Rev": "1ce188e557769353063dc2233c89f4fa02133ecc"
 		},
 		{
-			"ImportPath": "k8s.io/kubernetes/third_party/golang/template",
-			"Comment": "v1.2.0-alpha.8-71-g1ce188e",
-			"Rev": "1ce188e557769353063dc2233c89f4fa02133ecc"
-=======
-			"Comment": "v1.4.0-beta.9",
-			"Rev": "dfce7e639b341a13a1b6c8c1c52517949772b650"
-		},
-		{
-			"ImportPath": "k8s.io/kubernetes/pkg/api/annotations",
-			"Comment": "v1.4.0-beta.9",
-			"Rev": "dfce7e639b341a13a1b6c8c1c52517949772b650"
-		},
-		{
-			"ImportPath": "k8s.io/kubernetes/pkg/api/endpoints",
-			"Comment": "v1.4.0-beta.9",
-			"Rev": "dfce7e639b341a13a1b6c8c1c52517949772b650"
-		},
-		{
-			"ImportPath": "k8s.io/kubernetes/pkg/api/errors",
-			"Comment": "v1.4.0-beta.9",
-			"Rev": "dfce7e639b341a13a1b6c8c1c52517949772b650"
-		},
-		{
-			"ImportPath": "k8s.io/kubernetes/pkg/api/install",
-			"Comment": "v1.4.0-beta.9",
-			"Rev": "dfce7e639b341a13a1b6c8c1c52517949772b650"
-		},
-		{
-			"ImportPath": "k8s.io/kubernetes/pkg/api/meta",
-			"Comment": "v1.4.0-beta.9",
-			"Rev": "dfce7e639b341a13a1b6c8c1c52517949772b650"
-		},
-		{
-			"ImportPath": "k8s.io/kubernetes/pkg/api/meta/metatypes",
-			"Comment": "v1.4.0-beta.9",
-			"Rev": "dfce7e639b341a13a1b6c8c1c52517949772b650"
-		},
-		{
-			"ImportPath": "k8s.io/kubernetes/pkg/api/pod",
-			"Comment": "v1.4.0-beta.9",
-			"Rev": "dfce7e639b341a13a1b6c8c1c52517949772b650"
-		},
-		{
-			"ImportPath": "k8s.io/kubernetes/pkg/api/resource",
-			"Comment": "v1.4.0-beta.9",
-			"Rev": "dfce7e639b341a13a1b6c8c1c52517949772b650"
-		},
-		{
-			"ImportPath": "k8s.io/kubernetes/pkg/api/rest",
-			"Comment": "v1.4.0-beta.9",
-			"Rev": "dfce7e639b341a13a1b6c8c1c52517949772b650"
-		},
-		{
-			"ImportPath": "k8s.io/kubernetes/pkg/api/service",
-			"Comment": "v1.4.0-beta.9",
-			"Rev": "dfce7e639b341a13a1b6c8c1c52517949772b650"
-		},
-		{
-			"ImportPath": "k8s.io/kubernetes/pkg/api/testapi",
-			"Comment": "v1.4.0-beta.9",
-			"Rev": "dfce7e639b341a13a1b6c8c1c52517949772b650"
-		},
-		{
-			"ImportPath": "k8s.io/kubernetes/pkg/api/unversioned",
-			"Comment": "v1.4.0-beta.9",
-			"Rev": "dfce7e639b341a13a1b6c8c1c52517949772b650"
-		},
-		{
-			"ImportPath": "k8s.io/kubernetes/pkg/api/unversioned/validation",
-			"Comment": "v1.4.0-beta.9",
-			"Rev": "dfce7e639b341a13a1b6c8c1c52517949772b650"
-		},
-		{
-			"ImportPath": "k8s.io/kubernetes/pkg/api/util",
-			"Comment": "v1.4.0-beta.9",
-			"Rev": "dfce7e639b341a13a1b6c8c1c52517949772b650"
-		},
-		{
-			"ImportPath": "k8s.io/kubernetes/pkg/api/v1",
-			"Comment": "v1.4.0-beta.9",
-			"Rev": "dfce7e639b341a13a1b6c8c1c52517949772b650"
-		},
-		{
-			"ImportPath": "k8s.io/kubernetes/pkg/api/validation",
-			"Comment": "v1.4.0-beta.9",
-			"Rev": "dfce7e639b341a13a1b6c8c1c52517949772b650"
-		},
-		{
-			"ImportPath": "k8s.io/kubernetes/pkg/apimachinery",
-			"Comment": "v1.4.0-beta.9",
-			"Rev": "dfce7e639b341a13a1b6c8c1c52517949772b650"
-		},
-		{
-			"ImportPath": "k8s.io/kubernetes/pkg/apimachinery/registered",
-			"Comment": "v1.4.0-beta.9",
-			"Rev": "dfce7e639b341a13a1b6c8c1c52517949772b650"
-		},
-		{
-			"ImportPath": "k8s.io/kubernetes/pkg/apis/apps",
-			"Comment": "v1.4.0-beta.9",
-			"Rev": "dfce7e639b341a13a1b6c8c1c52517949772b650"
-		},
-		{
-			"ImportPath": "k8s.io/kubernetes/pkg/apis/apps/install",
-			"Comment": "v1.4.0-beta.9",
-			"Rev": "dfce7e639b341a13a1b6c8c1c52517949772b650"
-		},
-		{
-			"ImportPath": "k8s.io/kubernetes/pkg/apis/apps/v1alpha1",
-			"Comment": "v1.4.0-beta.9",
-			"Rev": "dfce7e639b341a13a1b6c8c1c52517949772b650"
-		},
-		{
-			"ImportPath": "k8s.io/kubernetes/pkg/apis/authentication",
-			"Comment": "v1.4.0-beta.9",
-			"Rev": "dfce7e639b341a13a1b6c8c1c52517949772b650"
-		},
-		{
-			"ImportPath": "k8s.io/kubernetes/pkg/apis/authentication/install",
-			"Comment": "v1.4.0-beta.9",
-			"Rev": "dfce7e639b341a13a1b6c8c1c52517949772b650"
-		},
-		{
-			"ImportPath": "k8s.io/kubernetes/pkg/apis/authentication/v1beta1",
-			"Comment": "v1.4.0-beta.9",
-			"Rev": "dfce7e639b341a13a1b6c8c1c52517949772b650"
-		},
-		{
-			"ImportPath": "k8s.io/kubernetes/pkg/apis/authorization",
-			"Comment": "v1.4.0-beta.9",
-			"Rev": "dfce7e639b341a13a1b6c8c1c52517949772b650"
-		},
-		{
-			"ImportPath": "k8s.io/kubernetes/pkg/apis/authorization/install",
-			"Comment": "v1.4.0-beta.9",
-			"Rev": "dfce7e639b341a13a1b6c8c1c52517949772b650"
-		},
-		{
-			"ImportPath": "k8s.io/kubernetes/pkg/apis/authorization/v1beta1",
-			"Comment": "v1.4.0-beta.9",
-			"Rev": "dfce7e639b341a13a1b6c8c1c52517949772b650"
-		},
-		{
-			"ImportPath": "k8s.io/kubernetes/pkg/apis/autoscaling",
-			"Comment": "v1.4.0-beta.9",
-			"Rev": "dfce7e639b341a13a1b6c8c1c52517949772b650"
-		},
-		{
-			"ImportPath": "k8s.io/kubernetes/pkg/apis/autoscaling/install",
-			"Comment": "v1.4.0-beta.9",
-			"Rev": "dfce7e639b341a13a1b6c8c1c52517949772b650"
-		},
-		{
-			"ImportPath": "k8s.io/kubernetes/pkg/apis/autoscaling/v1",
-			"Comment": "v1.4.0-beta.9",
-			"Rev": "dfce7e639b341a13a1b6c8c1c52517949772b650"
-		},
-		{
-			"ImportPath": "k8s.io/kubernetes/pkg/apis/batch",
-			"Comment": "v1.4.0-beta.9",
-			"Rev": "dfce7e639b341a13a1b6c8c1c52517949772b650"
-		},
-		{
-			"ImportPath": "k8s.io/kubernetes/pkg/apis/batch/install",
-			"Comment": "v1.4.0-beta.9",
-			"Rev": "dfce7e639b341a13a1b6c8c1c52517949772b650"
-		},
-		{
-			"ImportPath": "k8s.io/kubernetes/pkg/apis/batch/v1",
-			"Comment": "v1.4.0-beta.9",
-			"Rev": "dfce7e639b341a13a1b6c8c1c52517949772b650"
-		},
-		{
-			"ImportPath": "k8s.io/kubernetes/pkg/apis/batch/v2alpha1",
-			"Comment": "v1.4.0-beta.9",
-			"Rev": "dfce7e639b341a13a1b6c8c1c52517949772b650"
-		},
-		{
-			"ImportPath": "k8s.io/kubernetes/pkg/apis/certificates",
-			"Comment": "v1.4.0-beta.9",
-			"Rev": "dfce7e639b341a13a1b6c8c1c52517949772b650"
-		},
-		{
-			"ImportPath": "k8s.io/kubernetes/pkg/apis/certificates/install",
-			"Comment": "v1.4.0-beta.9",
-			"Rev": "dfce7e639b341a13a1b6c8c1c52517949772b650"
-		},
-		{
-			"ImportPath": "k8s.io/kubernetes/pkg/apis/certificates/v1alpha1",
-			"Comment": "v1.4.0-beta.9",
-			"Rev": "dfce7e639b341a13a1b6c8c1c52517949772b650"
-		},
-		{
-			"ImportPath": "k8s.io/kubernetes/pkg/apis/componentconfig",
-			"Comment": "v1.4.0-beta.9",
-			"Rev": "dfce7e639b341a13a1b6c8c1c52517949772b650"
-		},
-		{
-			"ImportPath": "k8s.io/kubernetes/pkg/apis/componentconfig/install",
-			"Comment": "v1.4.0-beta.9",
-			"Rev": "dfce7e639b341a13a1b6c8c1c52517949772b650"
-		},
-		{
-			"ImportPath": "k8s.io/kubernetes/pkg/apis/componentconfig/v1alpha1",
-			"Comment": "v1.4.0-beta.9",
-			"Rev": "dfce7e639b341a13a1b6c8c1c52517949772b650"
-		},
-		{
-			"ImportPath": "k8s.io/kubernetes/pkg/apis/extensions",
-			"Comment": "v1.4.0-beta.9",
-			"Rev": "dfce7e639b341a13a1b6c8c1c52517949772b650"
-		},
-		{
-			"ImportPath": "k8s.io/kubernetes/pkg/apis/extensions/install",
-			"Comment": "v1.4.0-beta.9",
-			"Rev": "dfce7e639b341a13a1b6c8c1c52517949772b650"
-		},
-		{
-			"ImportPath": "k8s.io/kubernetes/pkg/apis/extensions/v1beta1",
-			"Comment": "v1.4.0-beta.9",
-			"Rev": "dfce7e639b341a13a1b6c8c1c52517949772b650"
-		},
-		{
-			"ImportPath": "k8s.io/kubernetes/pkg/apis/extensions/validation",
-			"Comment": "v1.4.0-beta.9",
-			"Rev": "dfce7e639b341a13a1b6c8c1c52517949772b650"
-		},
-		{
-			"ImportPath": "k8s.io/kubernetes/pkg/apis/imagepolicy",
-			"Comment": "v1.4.0-beta.9",
-			"Rev": "dfce7e639b341a13a1b6c8c1c52517949772b650"
-		},
-		{
-			"ImportPath": "k8s.io/kubernetes/pkg/apis/imagepolicy/install",
-			"Comment": "v1.4.0-beta.9",
-			"Rev": "dfce7e639b341a13a1b6c8c1c52517949772b650"
-		},
-		{
-			"ImportPath": "k8s.io/kubernetes/pkg/apis/imagepolicy/v1alpha1",
-			"Comment": "v1.4.0-beta.9",
-			"Rev": "dfce7e639b341a13a1b6c8c1c52517949772b650"
-		},
-		{
-			"ImportPath": "k8s.io/kubernetes/pkg/apis/policy",
-			"Comment": "v1.4.0-beta.9",
-			"Rev": "dfce7e639b341a13a1b6c8c1c52517949772b650"
-		},
-		{
-			"ImportPath": "k8s.io/kubernetes/pkg/apis/policy/install",
-			"Comment": "v1.4.0-beta.9",
-			"Rev": "dfce7e639b341a13a1b6c8c1c52517949772b650"
-		},
-		{
-			"ImportPath": "k8s.io/kubernetes/pkg/apis/policy/v1alpha1",
-			"Comment": "v1.4.0-beta.9",
-			"Rev": "dfce7e639b341a13a1b6c8c1c52517949772b650"
-		},
-		{
-			"ImportPath": "k8s.io/kubernetes/pkg/apis/rbac",
-			"Comment": "v1.4.0-beta.9",
-			"Rev": "dfce7e639b341a13a1b6c8c1c52517949772b650"
-		},
-		{
-			"ImportPath": "k8s.io/kubernetes/pkg/apis/rbac/install",
-			"Comment": "v1.4.0-beta.9",
-			"Rev": "dfce7e639b341a13a1b6c8c1c52517949772b650"
-		},
-		{
-			"ImportPath": "k8s.io/kubernetes/pkg/apis/rbac/v1alpha1",
-			"Comment": "v1.4.0-beta.9",
-			"Rev": "dfce7e639b341a13a1b6c8c1c52517949772b650"
-		},
-		{
-			"ImportPath": "k8s.io/kubernetes/pkg/apis/storage",
-			"Comment": "v1.4.0-beta.9",
-			"Rev": "dfce7e639b341a13a1b6c8c1c52517949772b650"
-		},
-		{
-			"ImportPath": "k8s.io/kubernetes/pkg/apis/storage/install",
-			"Comment": "v1.4.0-beta.9",
-			"Rev": "dfce7e639b341a13a1b6c8c1c52517949772b650"
-		},
-		{
-			"ImportPath": "k8s.io/kubernetes/pkg/apis/storage/v1beta1",
-			"Comment": "v1.4.0-beta.9",
-			"Rev": "dfce7e639b341a13a1b6c8c1c52517949772b650"
-		},
-		{
-			"ImportPath": "k8s.io/kubernetes/pkg/auth/user",
-			"Comment": "v1.4.0-beta.9",
-			"Rev": "dfce7e639b341a13a1b6c8c1c52517949772b650"
-		},
-		{
-			"ImportPath": "k8s.io/kubernetes/pkg/capabilities",
-			"Comment": "v1.4.0-beta.9",
-			"Rev": "dfce7e639b341a13a1b6c8c1c52517949772b650"
-		},
-		{
-			"ImportPath": "k8s.io/kubernetes/pkg/client/cache",
-			"Comment": "v1.4.0-beta.9",
-			"Rev": "dfce7e639b341a13a1b6c8c1c52517949772b650"
-		},
-		{
-			"ImportPath": "k8s.io/kubernetes/pkg/client/clientset_generated/internalclientset",
-			"Comment": "v1.4.0-beta.9",
-			"Rev": "dfce7e639b341a13a1b6c8c1c52517949772b650"
-		},
-		{
-			"ImportPath": "k8s.io/kubernetes/pkg/client/clientset_generated/internalclientset/typed/authentication/unversioned",
-			"Comment": "v1.4.0-beta.9",
-			"Rev": "dfce7e639b341a13a1b6c8c1c52517949772b650"
-		},
-		{
-			"ImportPath": "k8s.io/kubernetes/pkg/client/clientset_generated/internalclientset/typed/authorization/unversioned",
-			"Comment": "v1.4.0-beta.9",
-			"Rev": "dfce7e639b341a13a1b6c8c1c52517949772b650"
-		},
-		{
-			"ImportPath": "k8s.io/kubernetes/pkg/client/clientset_generated/internalclientset/typed/autoscaling/unversioned",
-			"Comment": "v1.4.0-beta.9",
-			"Rev": "dfce7e639b341a13a1b6c8c1c52517949772b650"
-		},
-		{
-			"ImportPath": "k8s.io/kubernetes/pkg/client/clientset_generated/internalclientset/typed/batch/unversioned",
-			"Comment": "v1.4.0-beta.9",
-			"Rev": "dfce7e639b341a13a1b6c8c1c52517949772b650"
-		},
-		{
-			"ImportPath": "k8s.io/kubernetes/pkg/client/clientset_generated/internalclientset/typed/certificates/unversioned",
-			"Comment": "v1.4.0-beta.9",
-			"Rev": "dfce7e639b341a13a1b6c8c1c52517949772b650"
-		},
-		{
-			"ImportPath": "k8s.io/kubernetes/pkg/client/clientset_generated/internalclientset/typed/core/unversioned",
-			"Comment": "v1.4.0-beta.9",
-			"Rev": "dfce7e639b341a13a1b6c8c1c52517949772b650"
-		},
-		{
-			"ImportPath": "k8s.io/kubernetes/pkg/client/clientset_generated/internalclientset/typed/extensions/unversioned",
-			"Comment": "v1.4.0-beta.9",
-			"Rev": "dfce7e639b341a13a1b6c8c1c52517949772b650"
-		},
-		{
-			"ImportPath": "k8s.io/kubernetes/pkg/client/clientset_generated/internalclientset/typed/rbac/unversioned",
-			"Comment": "v1.4.0-beta.9",
-			"Rev": "dfce7e639b341a13a1b6c8c1c52517949772b650"
-		},
-		{
-			"ImportPath": "k8s.io/kubernetes/pkg/client/clientset_generated/internalclientset/typed/storage/unversioned",
-			"Comment": "v1.4.0-beta.9",
-			"Rev": "dfce7e639b341a13a1b6c8c1c52517949772b650"
-		},
-		{
-			"ImportPath": "k8s.io/kubernetes/pkg/client/metrics",
-			"Comment": "v1.4.0-beta.9",
-			"Rev": "dfce7e639b341a13a1b6c8c1c52517949772b650"
-		},
-		{
-			"ImportPath": "k8s.io/kubernetes/pkg/client/record",
-			"Comment": "v1.4.0-beta.9",
-			"Rev": "dfce7e639b341a13a1b6c8c1c52517949772b650"
-		},
-		{
-			"ImportPath": "k8s.io/kubernetes/pkg/client/restclient",
-			"Comment": "v1.4.0-beta.9",
-			"Rev": "dfce7e639b341a13a1b6c8c1c52517949772b650"
-		},
-		{
-			"ImportPath": "k8s.io/kubernetes/pkg/client/transport",
-			"Comment": "v1.4.0-beta.9",
-			"Rev": "dfce7e639b341a13a1b6c8c1c52517949772b650"
-		},
-		{
-			"ImportPath": "k8s.io/kubernetes/pkg/client/typed/discovery",
-			"Comment": "v1.4.0-beta.9",
-			"Rev": "dfce7e639b341a13a1b6c8c1c52517949772b650"
-		},
-		{
-			"ImportPath": "k8s.io/kubernetes/pkg/client/typed/dynamic",
-			"Comment": "v1.4.0-beta.9",
-			"Rev": "dfce7e639b341a13a1b6c8c1c52517949772b650"
-		},
-		{
-			"ImportPath": "k8s.io/kubernetes/pkg/client/unversioned",
-			"Comment": "v1.4.0-beta.9",
-			"Rev": "dfce7e639b341a13a1b6c8c1c52517949772b650"
-		},
-		{
-			"ImportPath": "k8s.io/kubernetes/pkg/client/unversioned/adapters/internalclientset",
-			"Comment": "v1.4.0-beta.9",
-			"Rev": "dfce7e639b341a13a1b6c8c1c52517949772b650"
-		},
-		{
-			"ImportPath": "k8s.io/kubernetes/pkg/client/unversioned/auth",
-			"Comment": "v1.4.0-beta.9",
-			"Rev": "dfce7e639b341a13a1b6c8c1c52517949772b650"
-		},
-		{
-			"ImportPath": "k8s.io/kubernetes/pkg/client/unversioned/clientcmd",
-			"Comment": "v1.4.0-beta.9",
-			"Rev": "dfce7e639b341a13a1b6c8c1c52517949772b650"
-		},
-		{
-			"ImportPath": "k8s.io/kubernetes/pkg/client/unversioned/clientcmd/api",
-			"Comment": "v1.4.0-beta.9",
-			"Rev": "dfce7e639b341a13a1b6c8c1c52517949772b650"
-		},
-		{
-			"ImportPath": "k8s.io/kubernetes/pkg/client/unversioned/clientcmd/api/latest",
-			"Comment": "v1.4.0-beta.9",
-			"Rev": "dfce7e639b341a13a1b6c8c1c52517949772b650"
-		},
-		{
-			"ImportPath": "k8s.io/kubernetes/pkg/client/unversioned/clientcmd/api/v1",
-			"Comment": "v1.4.0-beta.9",
-			"Rev": "dfce7e639b341a13a1b6c8c1c52517949772b650"
-		},
-		{
-			"ImportPath": "k8s.io/kubernetes/pkg/client/unversioned/testclient",
-			"Comment": "v1.4.0-beta.9",
-			"Rev": "dfce7e639b341a13a1b6c8c1c52517949772b650"
-		},
-		{
-			"ImportPath": "k8s.io/kubernetes/pkg/cloudprovider",
-			"Comment": "v1.4.0-beta.9",
-			"Rev": "dfce7e639b341a13a1b6c8c1c52517949772b650"
-		},
-		{
-			"ImportPath": "k8s.io/kubernetes/pkg/cloudprovider/providers/gce",
-			"Comment": "v1.4.0-beta.9",
-			"Rev": "dfce7e639b341a13a1b6c8c1c52517949772b650"
-		},
-		{
-			"ImportPath": "k8s.io/kubernetes/pkg/controller",
-			"Comment": "v1.4.0-beta.9",
-			"Rev": "dfce7e639b341a13a1b6c8c1c52517949772b650"
-		},
-		{
-			"ImportPath": "k8s.io/kubernetes/pkg/controller/deployment/util",
-			"Comment": "v1.4.0-beta.9",
-			"Rev": "dfce7e639b341a13a1b6c8c1c52517949772b650"
-		},
-		{
-			"ImportPath": "k8s.io/kubernetes/pkg/controller/framework",
-			"Comment": "v1.4.0-beta.9",
-			"Rev": "dfce7e639b341a13a1b6c8c1c52517949772b650"
-		},
-		{
-			"ImportPath": "k8s.io/kubernetes/pkg/conversion",
-			"Comment": "v1.4.0-beta.9",
-			"Rev": "dfce7e639b341a13a1b6c8c1c52517949772b650"
-		},
-		{
-			"ImportPath": "k8s.io/kubernetes/pkg/conversion/queryparams",
-			"Comment": "v1.4.0-beta.9",
-			"Rev": "dfce7e639b341a13a1b6c8c1c52517949772b650"
-		},
-		{
-			"ImportPath": "k8s.io/kubernetes/pkg/credentialprovider",
-			"Comment": "v1.4.0-beta.9",
-			"Rev": "dfce7e639b341a13a1b6c8c1c52517949772b650"
-		},
-		{
-			"ImportPath": "k8s.io/kubernetes/pkg/fieldpath",
-			"Comment": "v1.4.0-beta.9",
-			"Rev": "dfce7e639b341a13a1b6c8c1c52517949772b650"
-		},
-		{
-			"ImportPath": "k8s.io/kubernetes/pkg/fields",
-			"Comment": "v1.4.0-beta.9",
-			"Rev": "dfce7e639b341a13a1b6c8c1c52517949772b650"
-		},
-		{
-			"ImportPath": "k8s.io/kubernetes/pkg/healthz",
-			"Comment": "v1.4.0-beta.9",
-			"Rev": "dfce7e639b341a13a1b6c8c1c52517949772b650"
-		},
-		{
-			"ImportPath": "k8s.io/kubernetes/pkg/kubectl",
-			"Comment": "v1.4.0-beta.9",
-			"Rev": "dfce7e639b341a13a1b6c8c1c52517949772b650"
-		},
-		{
-			"ImportPath": "k8s.io/kubernetes/pkg/kubectl/cmd/util",
-			"Comment": "v1.4.0-beta.9",
-			"Rev": "dfce7e639b341a13a1b6c8c1c52517949772b650"
-		},
-		{
-			"ImportPath": "k8s.io/kubernetes/pkg/kubectl/resource",
-			"Comment": "v1.4.0-beta.9",
-			"Rev": "dfce7e639b341a13a1b6c8c1c52517949772b650"
-		},
-		{
-			"ImportPath": "k8s.io/kubernetes/pkg/kubelet/qos",
-			"Comment": "v1.4.0-beta.9",
-			"Rev": "dfce7e639b341a13a1b6c8c1c52517949772b650"
-		},
-		{
-			"ImportPath": "k8s.io/kubernetes/pkg/kubelet/types",
-			"Comment": "v1.4.0-beta.9",
-			"Rev": "dfce7e639b341a13a1b6c8c1c52517949772b650"
-		},
-		{
-			"ImportPath": "k8s.io/kubernetes/pkg/labels",
-			"Comment": "v1.4.0-beta.9",
-			"Rev": "dfce7e639b341a13a1b6c8c1c52517949772b650"
-		},
-		{
-			"ImportPath": "k8s.io/kubernetes/pkg/master/ports",
-			"Comment": "v1.4.0-beta.9",
-			"Rev": "dfce7e639b341a13a1b6c8c1c52517949772b650"
-		},
-		{
-			"ImportPath": "k8s.io/kubernetes/pkg/registry/generic",
-			"Comment": "v1.4.0-beta.9",
-			"Rev": "dfce7e639b341a13a1b6c8c1c52517949772b650"
-		},
-		{
-			"ImportPath": "k8s.io/kubernetes/pkg/registry/thirdpartyresourcedata",
-			"Comment": "v1.4.0-beta.9",
-			"Rev": "dfce7e639b341a13a1b6c8c1c52517949772b650"
-		},
-		{
-			"ImportPath": "k8s.io/kubernetes/pkg/runtime",
-			"Comment": "v1.4.0-beta.9",
-			"Rev": "dfce7e639b341a13a1b6c8c1c52517949772b650"
-		},
-		{
-			"ImportPath": "k8s.io/kubernetes/pkg/runtime/serializer",
-			"Comment": "v1.4.0-beta.9",
-			"Rev": "dfce7e639b341a13a1b6c8c1c52517949772b650"
-		},
-		{
-			"ImportPath": "k8s.io/kubernetes/pkg/runtime/serializer/json",
-			"Comment": "v1.4.0-beta.9",
-			"Rev": "dfce7e639b341a13a1b6c8c1c52517949772b650"
-		},
-		{
-			"ImportPath": "k8s.io/kubernetes/pkg/runtime/serializer/protobuf",
-			"Comment": "v1.4.0-beta.9",
-			"Rev": "dfce7e639b341a13a1b6c8c1c52517949772b650"
-		},
-		{
-			"ImportPath": "k8s.io/kubernetes/pkg/runtime/serializer/recognizer",
-			"Comment": "v1.4.0-beta.9",
-			"Rev": "dfce7e639b341a13a1b6c8c1c52517949772b650"
-		},
-		{
-			"ImportPath": "k8s.io/kubernetes/pkg/runtime/serializer/streaming",
-			"Comment": "v1.4.0-beta.9",
-			"Rev": "dfce7e639b341a13a1b6c8c1c52517949772b650"
-		},
-		{
-			"ImportPath": "k8s.io/kubernetes/pkg/runtime/serializer/versioning",
-			"Comment": "v1.4.0-beta.9",
-			"Rev": "dfce7e639b341a13a1b6c8c1c52517949772b650"
-		},
-		{
-			"ImportPath": "k8s.io/kubernetes/pkg/security/apparmor",
-			"Comment": "v1.4.0-beta.9",
-			"Rev": "dfce7e639b341a13a1b6c8c1c52517949772b650"
-		},
-		{
-			"ImportPath": "k8s.io/kubernetes/pkg/security/podsecuritypolicy/util",
-			"Comment": "v1.4.0-beta.9",
-			"Rev": "dfce7e639b341a13a1b6c8c1c52517949772b650"
-		},
-		{
-			"ImportPath": "k8s.io/kubernetes/pkg/selection",
-			"Comment": "v1.4.0-beta.9",
-			"Rev": "dfce7e639b341a13a1b6c8c1c52517949772b650"
-		},
-		{
-			"ImportPath": "k8s.io/kubernetes/pkg/storage",
-			"Comment": "v1.4.0-beta.9",
-			"Rev": "dfce7e639b341a13a1b6c8c1c52517949772b650"
-		},
-		{
-			"ImportPath": "k8s.io/kubernetes/pkg/storage/etcd",
-			"Comment": "v1.4.0-beta.9",
-			"Rev": "dfce7e639b341a13a1b6c8c1c52517949772b650"
-		},
-		{
-			"ImportPath": "k8s.io/kubernetes/pkg/storage/etcd/metrics",
-			"Comment": "v1.4.0-beta.9",
-			"Rev": "dfce7e639b341a13a1b6c8c1c52517949772b650"
-		},
-		{
-			"ImportPath": "k8s.io/kubernetes/pkg/storage/etcd/util",
-			"Comment": "v1.4.0-beta.9",
-			"Rev": "dfce7e639b341a13a1b6c8c1c52517949772b650"
-		},
-		{
-			"ImportPath": "k8s.io/kubernetes/pkg/storage/etcd3",
-			"Comment": "v1.4.0-beta.9",
-			"Rev": "dfce7e639b341a13a1b6c8c1c52517949772b650"
-		},
-		{
-			"ImportPath": "k8s.io/kubernetes/pkg/storage/storagebackend",
-			"Comment": "v1.4.0-beta.9",
-			"Rev": "dfce7e639b341a13a1b6c8c1c52517949772b650"
-		},
-		{
-			"ImportPath": "k8s.io/kubernetes/pkg/storage/storagebackend/factory",
-			"Comment": "v1.4.0-beta.9",
-			"Rev": "dfce7e639b341a13a1b6c8c1c52517949772b650"
-		},
-		{
-			"ImportPath": "k8s.io/kubernetes/pkg/types",
-			"Comment": "v1.4.0-beta.9",
-			"Rev": "dfce7e639b341a13a1b6c8c1c52517949772b650"
-		},
-		{
-			"ImportPath": "k8s.io/kubernetes/pkg/util",
-			"Comment": "v1.4.0-beta.9",
-			"Rev": "dfce7e639b341a13a1b6c8c1c52517949772b650"
-		},
-		{
-			"ImportPath": "k8s.io/kubernetes/pkg/util/cache",
-			"Comment": "v1.4.0-beta.9",
-			"Rev": "dfce7e639b341a13a1b6c8c1c52517949772b650"
-		},
-		{
-			"ImportPath": "k8s.io/kubernetes/pkg/util/certificates",
-			"Comment": "v1.4.0-beta.9",
-			"Rev": "dfce7e639b341a13a1b6c8c1c52517949772b650"
-		},
-		{
-			"ImportPath": "k8s.io/kubernetes/pkg/util/clock",
-			"Comment": "v1.4.0-beta.9",
-			"Rev": "dfce7e639b341a13a1b6c8c1c52517949772b650"
-		},
-		{
-			"ImportPath": "k8s.io/kubernetes/pkg/util/config",
-			"Comment": "v1.4.0-beta.9",
-			"Rev": "dfce7e639b341a13a1b6c8c1c52517949772b650"
-		},
-		{
-			"ImportPath": "k8s.io/kubernetes/pkg/util/crypto",
-			"Comment": "v1.4.0-beta.9",
-			"Rev": "dfce7e639b341a13a1b6c8c1c52517949772b650"
-		},
-		{
-			"ImportPath": "k8s.io/kubernetes/pkg/util/errors",
-			"Comment": "v1.4.0-beta.9",
-			"Rev": "dfce7e639b341a13a1b6c8c1c52517949772b650"
-		},
-		{
-			"ImportPath": "k8s.io/kubernetes/pkg/util/exec",
-			"Comment": "v1.4.0-beta.9",
-			"Rev": "dfce7e639b341a13a1b6c8c1c52517949772b650"
-		},
-		{
-			"ImportPath": "k8s.io/kubernetes/pkg/util/flag",
-			"Comment": "v1.4.0-beta.9",
-			"Rev": "dfce7e639b341a13a1b6c8c1c52517949772b650"
-		},
-		{
-			"ImportPath": "k8s.io/kubernetes/pkg/util/flowcontrol",
-			"Comment": "v1.4.0-beta.9",
-			"Rev": "dfce7e639b341a13a1b6c8c1c52517949772b650"
-		},
-		{
-			"ImportPath": "k8s.io/kubernetes/pkg/util/framer",
-			"Comment": "v1.4.0-beta.9",
-			"Rev": "dfce7e639b341a13a1b6c8c1c52517949772b650"
-		},
-		{
-			"ImportPath": "k8s.io/kubernetes/pkg/util/hash",
-			"Comment": "v1.4.0-beta.9",
-			"Rev": "dfce7e639b341a13a1b6c8c1c52517949772b650"
-		},
-		{
-			"ImportPath": "k8s.io/kubernetes/pkg/util/homedir",
-			"Comment": "v1.4.0-beta.9",
-			"Rev": "dfce7e639b341a13a1b6c8c1c52517949772b650"
-		},
-		{
-			"ImportPath": "k8s.io/kubernetes/pkg/util/integer",
-			"Comment": "v1.4.0-beta.9",
-			"Rev": "dfce7e639b341a13a1b6c8c1c52517949772b650"
-		},
-		{
-			"ImportPath": "k8s.io/kubernetes/pkg/util/intstr",
-			"Comment": "v1.4.0-beta.9",
-			"Rev": "dfce7e639b341a13a1b6c8c1c52517949772b650"
-		},
-		{
-			"ImportPath": "k8s.io/kubernetes/pkg/util/json",
-			"Comment": "v1.4.0-beta.9",
-			"Rev": "dfce7e639b341a13a1b6c8c1c52517949772b650"
-		},
-		{
-			"ImportPath": "k8s.io/kubernetes/pkg/util/jsonpath",
-			"Comment": "v1.4.0-beta.9",
-			"Rev": "dfce7e639b341a13a1b6c8c1c52517949772b650"
-		},
-		{
-			"ImportPath": "k8s.io/kubernetes/pkg/util/labels",
-			"Comment": "v1.4.0-beta.9",
-			"Rev": "dfce7e639b341a13a1b6c8c1c52517949772b650"
-		},
-		{
-			"ImportPath": "k8s.io/kubernetes/pkg/util/net",
-			"Comment": "v1.4.0-beta.9",
-			"Rev": "dfce7e639b341a13a1b6c8c1c52517949772b650"
-		},
-		{
-			"ImportPath": "k8s.io/kubernetes/pkg/util/net/sets",
-			"Comment": "v1.4.0-beta.9",
-			"Rev": "dfce7e639b341a13a1b6c8c1c52517949772b650"
-		},
-		{
-			"ImportPath": "k8s.io/kubernetes/pkg/util/parsers",
-			"Comment": "v1.4.0-beta.9",
-			"Rev": "dfce7e639b341a13a1b6c8c1c52517949772b650"
-		},
-		{
-			"ImportPath": "k8s.io/kubernetes/pkg/util/pod",
-			"Comment": "v1.4.0-beta.9",
-			"Rev": "dfce7e639b341a13a1b6c8c1c52517949772b650"
-		},
-		{
-			"ImportPath": "k8s.io/kubernetes/pkg/util/rand",
-			"Comment": "v1.4.0-beta.9",
-			"Rev": "dfce7e639b341a13a1b6c8c1c52517949772b650"
-		},
-		{
-			"ImportPath": "k8s.io/kubernetes/pkg/util/replicaset",
-			"Comment": "v1.4.0-beta.9",
-			"Rev": "dfce7e639b341a13a1b6c8c1c52517949772b650"
-		},
-		{
-			"ImportPath": "k8s.io/kubernetes/pkg/util/runtime",
-			"Comment": "v1.4.0-beta.9",
-			"Rev": "dfce7e639b341a13a1b6c8c1c52517949772b650"
-		},
-		{
-			"ImportPath": "k8s.io/kubernetes/pkg/util/sets",
-			"Comment": "v1.4.0-beta.9",
-			"Rev": "dfce7e639b341a13a1b6c8c1c52517949772b650"
-		},
-		{
-			"ImportPath": "k8s.io/kubernetes/pkg/util/slice",
-			"Comment": "v1.4.0-beta.9",
-			"Rev": "dfce7e639b341a13a1b6c8c1c52517949772b650"
-		},
-		{
-			"ImportPath": "k8s.io/kubernetes/pkg/util/strategicpatch",
-			"Comment": "v1.4.0-beta.9",
-			"Rev": "dfce7e639b341a13a1b6c8c1c52517949772b650"
-		},
-		{
-			"ImportPath": "k8s.io/kubernetes/pkg/util/sysctl",
-			"Comment": "v1.4.0-beta.9",
-			"Rev": "dfce7e639b341a13a1b6c8c1c52517949772b650"
-		},
-		{
-			"ImportPath": "k8s.io/kubernetes/pkg/util/uuid",
-			"Comment": "v1.4.0-beta.9",
-			"Rev": "dfce7e639b341a13a1b6c8c1c52517949772b650"
-		},
-		{
-			"ImportPath": "k8s.io/kubernetes/pkg/util/validation",
-			"Comment": "v1.4.0-beta.9",
-			"Rev": "dfce7e639b341a13a1b6c8c1c52517949772b650"
-		},
-		{
-			"ImportPath": "k8s.io/kubernetes/pkg/util/validation/field",
-			"Comment": "v1.4.0-beta.9",
-			"Rev": "dfce7e639b341a13a1b6c8c1c52517949772b650"
-		},
-		{
-			"ImportPath": "k8s.io/kubernetes/pkg/util/wait",
-			"Comment": "v1.4.0-beta.9",
-			"Rev": "dfce7e639b341a13a1b6c8c1c52517949772b650"
-		},
-		{
-			"ImportPath": "k8s.io/kubernetes/pkg/util/workqueue",
-			"Comment": "v1.4.0-beta.9",
-			"Rev": "dfce7e639b341a13a1b6c8c1c52517949772b650"
-		},
-		{
-			"ImportPath": "k8s.io/kubernetes/pkg/util/yaml",
-			"Comment": "v1.4.0-beta.9",
-			"Rev": "dfce7e639b341a13a1b6c8c1c52517949772b650"
-		},
-		{
-			"ImportPath": "k8s.io/kubernetes/pkg/version",
-			"Comment": "v1.4.0-beta.9",
-			"Rev": "dfce7e639b341a13a1b6c8c1c52517949772b650"
-		},
-		{
-			"ImportPath": "k8s.io/kubernetes/pkg/watch",
-			"Comment": "v1.4.0-beta.9",
-			"Rev": "dfce7e639b341a13a1b6c8c1c52517949772b650"
-		},
-		{
-			"ImportPath": "k8s.io/kubernetes/pkg/watch/versioned",
-			"Comment": "v1.4.0-beta.9",
-			"Rev": "dfce7e639b341a13a1b6c8c1c52517949772b650"
-		},
-		{
-			"ImportPath": "k8s.io/kubernetes/plugin/pkg/client/auth",
-			"Comment": "v1.4.0-beta.9",
-			"Rev": "dfce7e639b341a13a1b6c8c1c52517949772b650"
-		},
-		{
-			"ImportPath": "k8s.io/kubernetes/plugin/pkg/client/auth/gcp",
-			"Comment": "v1.4.0-beta.9",
-			"Rev": "dfce7e639b341a13a1b6c8c1c52517949772b650"
-		},
-		{
-			"ImportPath": "k8s.io/kubernetes/plugin/pkg/client/auth/oidc",
-			"Comment": "v1.4.0-beta.9",
-			"Rev": "dfce7e639b341a13a1b6c8c1c52517949772b650"
-		},
-		{
-			"ImportPath": "k8s.io/kubernetes/third_party/forked/golang/json",
-			"Comment": "v1.4.0-beta.9",
-			"Rev": "dfce7e639b341a13a1b6c8c1c52517949772b650"
-		},
-		{
-			"ImportPath": "k8s.io/kubernetes/third_party/forked/golang/reflect",
-			"Comment": "v1.4.0-beta.9",
-			"Rev": "dfce7e639b341a13a1b6c8c1c52517949772b650"
->>>>>>> 98c15d23
-		},
-		{
-			"ImportPath": "k8s.io/kubernetes/third_party/forked/golang/template",
-			"Comment": "v1.4.0-beta.9",
-			"Rev": "dfce7e639b341a13a1b6c8c1c52517949772b650"
+			"ImportPath": "speter.net/go/exp/math/dec/inf",
+			"Rev": "42ca6cd68aa922bc3f32f1e056e61b65945d9ad7"
 		}
 	]
 }