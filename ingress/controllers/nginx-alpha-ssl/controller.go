--- conflicted
+++ resolved
@@ -56,10 +56,6 @@
     types_hash_max_size 2048;
     server_names_hash_max_size 512;
     server_names_hash_bucket_size 64;
-<<<<<<< HEAD
-    # bite-460
-=======
->>>>>>> ff2d11b0
     client_max_body_size 128m;
 
     # Optimize
@@ -67,11 +63,7 @@
     ssl_ciphers HIGH:!aNULL:!MD5;
     ssl_session_cache shared:SSL:100m;
     ssl_session_timeout 30m;
-<<<<<<< HEAD
-    proxy_read_timeout 180s;
-=======
     proxy_read_timeout 60s;
->>>>>>> ff2d11b0
 
     log_format proxied_combined '"$http_x_forwarded_for" - $remote_user [$time_local] "$request" '
                                             '$status $body_bytes_sent "$http_referer" '
@@ -199,30 +191,10 @@
             fmt.Printf("Successfully renewed Vault token.\n")
         }
     }
-<<<<<<< HEAD
-}
-
-func main() {
-  var ingClient client.IngressInterface
-  if kubeClient, err := client.NewInCluster(); err != nil {
-    log.Fatalf("Failed to create client: %v.", err)
-  } else {
-    ingClient = kubeClient.Extensions().Ingress(api.NamespaceAll)
-  }
-  /* vaultEnabled
-  The following environment variables should be set:
-  VAULT_ADDR
-  VAULT_TOKEN
-  VAULT_SKIP_VERIFY (if using self-signed SSL on vault)
-  The only one we need to explicitly introduce is VAULT_ADDR, but we can check the others
-  Se the following to disable Vault integration entirely:
-  VAULT_ENABLED = "false"
-  */
-  nginxTemplate := nginxConf
-  vaultEnabledFlag := os.Getenv("VAULT_ENABLED")
-  vaultAddress := os.Getenv("VAULT_ADDR")
-  vaultToken := os.Getenv("VAULT_TOKEN")
-  debug := os.Getenv("DEBUG")
+}
+
+func testServiceEndpoint(scheme string, host string, port string) bool {
+    requestString := scheme + "://" + host + ":" + port + "/"
 
     if strings.ToLower(scheme) == "https" {
         tr := &http.Transport{
@@ -246,35 +218,6 @@
 }
 
 func main() {
-=======
-}
-
-func testServiceEndpoint(scheme string, host string, port string) bool {
-    requestString := scheme + "://" + host + ":" + port + "/"
-
-    if strings.ToLower(scheme) == "https" {
-        tr := &http.Transport{
-            TLSClientConfig: &tls.Config{InsecureSkipVerify: true},
-        }
-        client := &http.Client{Transport: tr}
-        _, err := client.Get(requestString)
-        if err != nil {
-    		return false
-    	} else {
-            return true
-        }
-    } else {
-        _, err := http.Get(requestString)
-        if err != nil {
-    		return false
-    	} else {
-            return true
-        }
-    }
-}
-
-func main() {
->>>>>>> ff2d11b0
     var ingClient client.IngressInterface
     if kubeClient, err := client.NewInCluster(); err != nil {
         log.Fatalf("Failed to create client: %v.", err)
