/*
Copyright 2016 The Kubernetes Authors.

Licensed under the Apache License, Version 2.0 (the "License");
you may not use this file except in compliance with the License.
You may obtain a copy of the License at

    http://www.apache.org/licenses/LICENSE-2.0

Unless required by applicable law or agreed to in writing, software
distributed under the License is distributed on an "AS IS" BASIS,
WITHOUT WARRANTIES OR CONDITIONS OF ANY KIND, either express or implied.
See the License for the specific language governing permissions and
limitations under the License.
*/

package aws

import (
	"fmt"
	"io"
	"sync"
	"time"

	"gopkg.in/gcfg.v1"

	"github.com/aws/aws-sdk-go/aws"
	"github.com/aws/aws-sdk-go/aws/session"
	"github.com/aws/aws-sdk-go/service/autoscaling"
	"github.com/aws/aws-sdk-go/service/ec2"

	"github.com/golang/glog"
	provider_aws "k8s.io/kubernetes/pkg/cloudprovider/providers/aws"
	"k8s.io/kubernetes/pkg/util/wait"
)

const (
	operationWaitTimeout  = 5 * time.Second
	operationPollInterval = 100 * time.Millisecond
)

type asgInformation struct {
	config   *Asg
	basename string
}

type autoscalingIFace interface {
	DescribeAutoScalingGroups(input *autoscaling.DescribeAutoScalingGroupsInput) (*autoscaling.DescribeAutoScalingGroupsOutput, error)
	SetDesiredCapacity(input *autoscaling.SetDesiredCapacityInput) (*autoscaling.SetDesiredCapacityOutput, error)
	TerminateInstanceInAutoScalingGroup(input *autoscaling.TerminateInstanceInAutoScalingGroupInput) (*autoscaling.TerminateInstanceInAutoScalingGroupOutput, error)
}

type ec2Iface interface {
	DescribeInstances(input *ec2.DescribeInstancesInput) (*ec2.DescribeInstancesOutput, error)
}

// AwsManager is handles aws communication and data caching.
type AwsManager struct {
	asgs     []*asgInformation
	asgCache map[AwsRef]*Asg

	autoscalingService autoscalingIFace
	ec2Service         ec2Iface
	cacheMutex         sync.Mutex
}

// CreateAwsManager constructs awsManager object.
func CreateAwsManager(configReader io.Reader) (*AwsManager, error) {
	if configReader != nil {
		var cfg provider_aws.CloudConfig
		if err := gcfg.ReadInto(&cfg, configReader); err != nil {
			glog.Errorf("Couldn't read config: %v", err)
			return nil, err
		}
	}
	session := session.New()
	service := autoscaling.New(session)
	ec2Service := ec2.New(session)
	manager := &AwsManager{
		asgs:               make([]*asgInformation, 0),
		autoscalingService: service,
		ec2Service:         ec2Service,
		asgCache:           make(map[AwsRef]*Asg),
	}

	go wait.Forever(func() {
		manager.cacheMutex.Lock()
		defer manager.cacheMutex.Unlock()
		if err := manager.regenerateCache(); err != nil {
			glog.Errorf("Error while regenerating Asg cache: %v", err)
		}
	}, time.Hour)

	return manager, nil
}

// RegisterAsg registers asg in Aws Manager.
func (m *AwsManager) RegisterAsg(asg *Asg) {
	m.cacheMutex.Lock()
	defer m.cacheMutex.Unlock()

	m.asgs = append(m.asgs, &asgInformation{
		config: asg,
	})
}

// ClearAsgs removes all asgs in Aws Manager.
func (m *AwsManager) ClearAsgs() {
	m.cacheMutex.Lock()
	defer m.cacheMutex.Unlock()

	m.asgs = m.asgs[:0]
}

// GetAsgSize gets ASG size.
func (m *AwsManager) GetAsgSize(asgConfig *Asg) (int64, error) {
	params := &autoscaling.DescribeAutoScalingGroupsInput{
		AutoScalingGroupNames: []*string{aws.String(asgConfig.Name)},
		MaxRecords:            aws.Int64(1),
	}
	groups, err := m.autoscalingService.DescribeAutoScalingGroups(params)

	if err != nil {
		return -1, err
	}

	if len(groups.AutoScalingGroups) < 1 {
		return -1, fmt.Errorf("Unable to get first autoscaling.Group for %s", asgConfig.Name)
	}
	asg := *groups.AutoScalingGroups[0]
	return *asg.DesiredCapacity, nil
}

// SetAsgSize sets ASG size.
func (m *AwsManager) SetAsgSize(asg *Asg, size int64) error {
	params := &autoscaling.SetDesiredCapacityInput{
		AutoScalingGroupName: aws.String(asg.Name),
		DesiredCapacity:      aws.Int64(size),
		HonorCooldown:        aws.Bool(false),
	}
	_, err := m.autoscalingService.SetDesiredCapacity(params)
	if err != nil {
		return err
	}
	return nil
}

// DeleteInstances deletes the given instances. All instances must be controlled by the same ASG.
func (m *AwsManager) DeleteInstances(instances []*AwsRef) error {
	if len(instances) == 0 {
		return nil
	}
	commonAsg, err := m.GetAsgForInstance(instances[0])
	if err != nil {
		return err
	}
	for _, instance := range instances {
		asg, err := m.GetAsgForInstance(instance)
		if err != nil {
			return err
		}
		if asg != commonAsg {
			return fmt.Errorf("Connot delete instances which don't belong to the same ASG.")
		}
	}

	for _, instance := range instances {
		params := &autoscaling.TerminateInstanceInAutoScalingGroupInput{
			InstanceId:                     aws.String(instance.Name),
			ShouldDecrementDesiredCapacity: aws.Bool(true),
		}
		resp, err := m.autoscalingService.TerminateInstanceInAutoScalingGroup(params)
		if err != nil {
			return err
		}
		glog.V(4).Infof(*resp.Activity.Description)
	}

	return nil
}

// GetAsgForInstance returns AsgConfig of the given Instance
func (m *AwsManager) GetAsgForInstance(instance *AwsRef) (*Asg, error) {
	m.cacheMutex.Lock()
	defer m.cacheMutex.Unlock()
	if config, found := m.asgCache[*instance]; found {
		return config, nil
	}
	if err := m.regenerateCache(); err != nil {
		return nil, fmt.Errorf("Error while looking for ASG for instance %+v, error: %v", *instance, err)
	}
	if config, found := m.asgCache[*instance]; found {
		return config, nil
	}
	// instance does not belong to any configured ASG
	return nil, nil
}

func (m *AwsManager) regenerateCache() error {
	newCache := make(map[AwsRef]*Asg)

	for _, asg := range m.asgs {
		glog.V(4).Infof("Regenerating ASG information for %s", asg.config.Name)

<<<<<<< HEAD
		params := &autoscaling.DescribeAutoScalingGroupsInput{
			AutoScalingGroupNames: []*string{aws.String(asg.config.Name)},
			MaxRecords:            aws.Int64(1),
		}
		groups, err := m.autoscalingService.DescribeAutoScalingGroups(params)
=======
		group, err := m.getAutoscalingGroup(asg.config.Name)
>>>>>>> f4f8405f
		if err != nil {
			return err
		}
		for _, instance := range group.Instances {
			ref := AwsRef{Name: *instance.InstanceId}
			newCache[ref] = asg.config
		}
	}

	m.asgCache = newCache
	return nil
}

func (m *AwsManager) getAutoscalingGroup(name string) (*autoscaling.Group, error) {
	params := &autoscaling.DescribeAutoScalingGroupsInput{
		AutoScalingGroupNames: []*string{aws.String(name)},
		MaxRecords:            aws.Int64(1),
	}
	groups, err := m.service.DescribeAutoScalingGroups(params)
	if err != nil {
		glog.V(4).Infof("Failed ASG info request for %s: %v", name, err)
		return nil, err
	}
	if len(groups.AutoScalingGroups) < 1 {
		return nil, fmt.Errorf("Unable to get first autoscaling.Group for %s", name)
	}
	return groups.AutoScalingGroups[0], nil
}

// GetAsgNodes returns Asg nodes.
func (m *AwsManager) GetAsgNodes(asg *Asg) ([]string, error) {
	result := make([]string, 0)
	group, err := m.getAutoscalingGroup(asg.Name)
	if err != nil {
		return []string{}, err
	}
	for _, instance := range group.Instances {
		result = append(result, *instance.InstanceId)
	}
	return result, nil
}<|MERGE_RESOLUTION|>--- conflicted
+++ resolved
@@ -202,15 +202,7 @@
 	for _, asg := range m.asgs {
 		glog.V(4).Infof("Regenerating ASG information for %s", asg.config.Name)
 
-<<<<<<< HEAD
-		params := &autoscaling.DescribeAutoScalingGroupsInput{
-			AutoScalingGroupNames: []*string{aws.String(asg.config.Name)},
-			MaxRecords:            aws.Int64(1),
-		}
-		groups, err := m.autoscalingService.DescribeAutoScalingGroups(params)
-=======
 		group, err := m.getAutoscalingGroup(asg.config.Name)
->>>>>>> f4f8405f
 		if err != nil {
 			return err
 		}
@@ -229,7 +221,7 @@
 		AutoScalingGroupNames: []*string{aws.String(name)},
 		MaxRecords:            aws.Int64(1),
 	}
-	groups, err := m.service.DescribeAutoScalingGroups(params)
+	groups, err := m.autoscalingService.DescribeAutoScalingGroups(params)
 	if err != nil {
 		glog.V(4).Infof("Failed ASG info request for %s: %v", name, err)
 		return nil, err
